repositories:
  docker/localization/cartographer:
    type: git
    url: https://github.com/CMU-cabot/cartographer.git
    version: cabot-humble
  docker/localization/cartographer_ros:
    type: git
    url: https://github.com/CMU-cabot/cartographer_ros.git
    version: cabot-humble    
  docker/localization/RTKLIB:
    type: git
    url: https://github.com/tomojitakasu/RTKLIB.git
    version: rtklib_2.4.3

  docker/localization/bluespace_ai_xsens_ros_mti_driver:
     type: git
     url: https://github.com/pshved/bluespace_ai_xsens_ros_mti_driver.git
     version: ros2_0_galactic
  docker/localization/ublox:
    # added topic name fix
    type: git
    url: https://github.com/CMU-cabot/ublox.git
    version: ros2-fix-topic-name
  docker/localization/ntrip_client:
    type: git
    url: https://github.com/cmu-cabot/ntrip_client.git
    version: feature/ros2_launch_argument

  docker/ros2/tf2_web_republisher:
    type: git
    url: https://github.com/CMU-cabot/tf2_web_republisher
    version: ros2
  docker/ros2/rosbridge_suite:
    type: git
    url: https://github.com/CMU-cabot/rosbridge_suite
    version: ros2-dev
  # temporal fix until PR is merged and released
  # https://github.com/ros/bond_core/pull/97
  docker/ros2/bond_core:
    type: git
    url: https://github.com/CMU-cabot/bond_core.git
    version: galactic-fix

  cabot-common:
    type: git
    url: https://github.com/CMU-cabot/cabot-common
    version: dev

  cabot-description:
    type: git
    url: https://github.com/CMU-cabot/cabot-description
<<<<<<< HEAD
    version: dev

  docker/home/ros2_ws/src/rosbridge_suite:
    type: git
    url: https://github.com/CMU-cabot/rosbridge_suite
    version: ros2-dev

  # temporal fix until PR is merged and released
  # https://github.com/ros/bond_core/pull/97
  docker/home/ros2_ws/src/bond_core:
    type: git
    url: https://github.com/CMU-cabot/bond_core.git
    version: galactic-fix
=======
    version: main
>>>>>>> 68e0757d
<|MERGE_RESOLUTION|>--- conflicted
+++ resolved
@@ -49,20 +49,4 @@
   cabot-description:
     type: git
     url: https://github.com/CMU-cabot/cabot-description
-<<<<<<< HEAD
-    version: dev
-
-  docker/home/ros2_ws/src/rosbridge_suite:
-    type: git
-    url: https://github.com/CMU-cabot/rosbridge_suite
-    version: ros2-dev
-
-  # temporal fix until PR is merged and released
-  # https://github.com/ros/bond_core/pull/97
-  docker/home/ros2_ws/src/bond_core:
-    type: git
-    url: https://github.com/CMU-cabot/bond_core.git
-    version: galactic-fix
-=======
-    version: main
->>>>>>> 68e0757d
+    version: dev