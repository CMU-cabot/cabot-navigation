# Copyright (c) 2022  Carnegie Mellon University
#
# Permission is hereby granted, free of charge, to any person obtaining a copy
# of this software and associated documentation files (the "Software"), to deal
# in the Software without restriction, including without limitation the rights
# to use, copy, modify, merge, publish, distribute, sublicense, and/or sell
# copies of the Software, and to permit persons to whom the Software is
# furnished to do so, subject to the following conditions:
#
# The above copyright notice and this permission notice shall be included in all
# copies or substantial portions of the Software.
#
# THE SOFTWARE IS PROVIDED "AS IS", WITHOUT WARRANTY OF ANY KIND, EXPRESS OR
# IMPLIED, INCLUDING BUT NOT LIMITED TO THE WARRANTIES OF MERCHANTABILITY,
# FITNESS FOR A PARTICULAR PURPOSE AND NONINFRINGEMENT. IN NO EVENT SHALL THE
# AUTHORS OR COPYRIGHT HOLDERS BE LIABLE FOR ANY CLAIM, DAMAGES OR OTHER
# LIABILITY, WHETHER IN AN ACTION OF CONTRACT, TORT OR OTHERWISE, ARISING FROM,
# OUT OF OR IN CONNECTION WITH THE SOFTWARE OR THE USE OR OTHER DEALINGS IN THE
# SOFTWARE.

import math
import inspect
import numpy
import time

from cabot_ui import geoutil, geojson
from cabot_ui.cabot_rclpy_util import CaBotRclpyUtil

import tf_transformations
import nav_msgs.msg
import geometry_msgs.msg

from action_msgs.msg import GoalStatus

from cabot_common import util


class GoalInterface(object):
    def enter_goal(self, goal):
        CaBotRclpyUtil.error(F"{inspect.currentframe().f_code.co_name} is not implemented")

    def exit_goal(self, goal):
        CaBotRclpyUtil.error(F"{inspect.currentframe().f_code.co_name} is not implemented")

    def naviget_to_pose(self, goal_pose, bt_xml, done_cb):
        CaBotRclpyUtil.error(F"{inspect.currentframe().f_code.co_name} is not implemented")

    def naviget_through_poses(self, goal_poses, bt_xml, done_cb):
        CaBotRclpyUtil.error(F"{inspect.currentframe().f_code.co_name} is not implemented")

    def set_pause_control(self, flag):
        CaBotRclpyUtil.error(F"{inspect.currentframe().f_code.co_name} is not implemented")

    def turn_towards(self, orientation, callback, clockwise=0):
        CaBotRclpyUtil.error(F"{inspect.currentframe().f_code.co_name} is not implemented")

    def goto_floor(self, floor, callback):
        CaBotRclpyUtil.error(F"{inspect.currentframe().f_code.co_name} is not implemented")

    def please_call_elevator(self, pos):
        CaBotRclpyUtil.error(F"{inspect.currentframe().f_code.co_name} is not implemented")

    def publish_path(self, global_path, convert=True):
        CaBotRclpyUtil.error(F"{inspect.currentframe().f_code.co_name} is not implemented")

    def global_map_name(self):
        CaBotRclpyUtil.error(F"{inspect.currentframe().f_code.co_name} is not implemented")

    def please_pass_door(self):
        CaBotRclpyUtil.error(F"{inspect.currentframe().f_code.co_name} is not implemented")

    def door_passed(self):
        CaBotRclpyUtil.error(F"{inspect.currentframe().f_code.co_name} is not implemented")

    def please_follow_behind(self):
        CaBotRclpyUtil.error(F"{inspect.currentframe().f_code.co_name} is not implemented")

    def please_return_position(self):
        CaBotRclpyUtil.error(F"{inspect.currentframe().f_code.co_name} is not implemented")


def make_goals(delegate, groute, anchor, yaw=None):
    # based on the navcog routeing, this function will make one or multiple goal towards the destination
    # one of goal could be just a goal of navigation2 stack, other could be special goal like getting on
    # or waiting for an elevator cab
    goals = []
    temp = []
    index = 0
    narrow = False
    need_narrow_announce = False

    CaBotRclpyUtil.info(F"--make_goals-{len(groute)}--------------------")
    CaBotRclpyUtil.info(F"{groute}")

    while index < len(groute):
        link_or_node = groute[index]
        temp.append(link_or_node)
        index += 1

        if not isinstance(link_or_node, geojson.RouteLink):
            continue

        link = link_or_node

        if not need_narrow_announce and link.need_narrow_announce:
            need_narrow_announce = True

        if link.is_temp:
            if link.is_narrow:
                narrow = True
            continue

        # there is a manual door

        # find manual door
        doors = list(filter(lambda x: isinstance(x, geojson.DoorPOI) and not x.is_auto, link.pois))
        if doors:
            if len(doors) > 1:
                # will not support
                CaBotRclpyUtil.warn("don't put multiple door pois into a link")

            # set goal 1 meter behind the door
            if len(temp) >= 2:
                goals.append(NavGoal(delegate, temp[:-1], anchor, target_poi=doors[0], set_back=(1.0, 0.0)))
            # CaBotRclPyUtil.info(goals[-1])
            # ask user to pass the door
            goals.append(DoorGoal(delegate, doors[0]))
            # CaBotRclPyUtil.info(goals[-1])
            temp = []

        # find queue target
        queue_targets = list(filter(lambda x: isinstance(x, geojson.QueueTargetPOI), link.pois))
        if queue_targets:
            if len(queue_targets) > 1:
                # will not support
                CaBotRclpyUtil.error("don't put multiple queue target pois into a link")
                return None
            else:
                # find link with queue enter node from whole route
                queue_enter_link_idx = None
                queue_enter_link_source_node_id = None
                for idx_temp_r, temp_r in enumerate(groute):
                    if isinstance(temp_r, geojson.RouteLink) and temp_r.target_node._id == queue_targets[0].enter_node._id:
                        queue_enter_link_idx = idx_temp_r
                        queue_enter_link_source_node_id = temp_r.source_node._id
                        break
                if queue_enter_link_idx is None:
                    CaBotRclpyUtil.error("link whose targeet node is queue enter node is not found")
                    return None

                # find the linke before the link connected with queue enter node
                before_queue_enter_link_idx = None
                for idx_temp_r, temp_r in enumerate(groute):
                    if isinstance(temp_r, geojson.RouteLink) and temp_r.target_node._id == queue_enter_link_source_node_id:
                        before_queue_enter_link_idx = idx_temp_r
                        break
                if before_queue_enter_link_idx is not None:
                    # until before the link connected with queue enter node, navigate in normal mode
                    befoer_queue_enter_groute = groute[:before_queue_enter_link_idx+1]
                    befoer_queue_enter_groute.append(groute[before_queue_enter_link_idx].target_node)
                    goals.append(NavGoal(delegate, befoer_queue_enter_groute, anchor))

                    # from the link connected with queue enter node, navigate in queue mode to prevent shortcutting path to queue enter node
                    goals.append(QueueNavFirstGoal(delegate, [groute[queue_enter_link_idx].source_node,
                                                              groute[queue_enter_link_idx],
                                                              groute[queue_enter_link_idx].target_node], anchor))
                else:
                    # the linke before the link connected with queue enter node is not found, start navigate in queue mode because queue enter node is close
                    queue_enter_groute = groute[:queue_enter_link_idx+1]
                    queue_enter_groute.append(groute[queue_enter_link_idx].target_node)
                    goals.append(QueueNavFirstGoal(delegate, queue_enter_groute, anchor))

                # select route from queue enter node to queue target node
                queue_target_groute = groute[queue_enter_link_idx+1:]
                queue_target_groute.insert(0, groute[queue_enter_link_idx].target_node)
                # find queue wait POI that is not copied in queue route yet
                queue_link_idx_queue_wait_dict = {}
                for idx_temp_r, temp_r in enumerate(queue_target_groute):
                    if isinstance(temp_r, geojson.RouteLink):
                        queue_waits = list(filter(lambda x: isinstance(x, geojson.QueueWaitPOI) and not x.is_copied, temp_r.pois))
                        if queue_waits:
                            if len(queue_waits) > 1:
                                CaBotRclpyUtil.error("don't put multiple queue wait pois into a queue route")
                                return None
                            else:
                                queue_link_idx_queue_wait_dict[idx_temp_r] = queue_waits

                for idx_temp_r, temp_r in enumerate(queue_target_groute):
                    if isinstance(temp_r, geojson.RouteLink) and idx_temp_r in queue_link_idx_queue_wait_dict:
                        queue_waits = queue_link_idx_queue_wait_dict[idx_temp_r]
                        # if POI that is not copied is found, copy queue wait POI along the queue route
                        if queue_waits is not None and len(queue_waits) == 1:
                            queue_waits[0].register_link(queue_target_groute[idx_temp_r])

                            temp_queue_wait = queue_waits[0]
                            temp_queue_wait_interval = queue_waits[0].interval
                            while True:
                                temp_queue_wait_position = numpy.array([temp_queue_wait.local_geometry.x, temp_queue_wait.local_geometry.y])
                                temp_r_start_position = numpy.array([queue_target_groute[idx_temp_r].source_node.local_geometry.x,
                                                                     queue_target_groute[idx_temp_r].source_node.local_geometry.y])
                                dist_poi_r_start = numpy.linalg.norm(temp_queue_wait_position-temp_r_start_position)
                                if dist_poi_r_start > temp_queue_wait_interval:
                                    temp_r_end_pose = geoutil.Pose.pose_from_points(queue_target_groute[idx_temp_r].target_node.local_geometry,
                                                                                    queue_target_groute[idx_temp_r].source_node.local_geometry)
                                    temp_queue_wait_x = temp_queue_wait.local_geometry.x - math.cos(temp_r_end_pose.r) * temp_queue_wait_interval
                                    temp_queue_wait_y = temp_queue_wait.local_geometry.y - math.sin(temp_r_end_pose.r) * temp_queue_wait_interval

                                    temp_queue_wait = queue_waits[0].copy_to_link(queue_target_groute[idx_temp_r], temp_queue_wait_x, temp_queue_wait_y)
                                else:
                                    break
                # create multiple goals to queue target node
                goals.extend(make_queue_goals(delegate, queue_target_groute, anchor))

                # navigate to queue exit node
                queue_exit_groute = delegate._datautil.get_route(link.target_node._id, queue_targets[0].exit_node._id)
                if len(queue_exit_groute) == 0:
                    CaBotRclpyUtil.error("route to queue exit node is not found")
                    return None
                # create one goal to queue exit node
                goals.append(QueueNavLastGoal(delegate, queue_exit_groute, anchor))

                temp = []

        if link.is_elevator:
            continue

        if link.target_node.is_elevator:
            # find cab POIs
            # elevator cab POIs are associated with non elevator links
            src_cabs = list(filter(lambda x: isinstance(x, geojson.ElevatorCabPOI), temp[-1].pois))
            CaBotRclpyUtil.info(F"src_cabs {str(src_cabs)}")
            if len(src_cabs) == 0:
                CaBotRclpyUtil.error("require elevator cab POI")
                CaBotRclpyUtil.error(temp[-1])
                return None
            else:
                if len(src_cabs) > 1:
                    # TODO
                    CaBotRclpyUtil.warn("multiple cabs are not supported yet, use the first")

                # navigat to in front of the elevator cab (3.0 meters from the cab as default)
                goals.append(NavGoal(delegate, temp, anchor, target_poi=src_cabs[0], set_back=src_cabs[0].set_back))
                # CaBotRclPyUtil.info(goals[-1])
                # turn towards door
                goals.append(ElevatorWaitGoal(delegate, src_cabs[0]))
                # wait cab and get on the cab
                goals.append(ElevatorInGoal(delegate, src_cabs[0]))
                # CaBotRclPyUtil.info(goals[-1])
                temp = []

        if link.source_node.is_elevator:
            dest_cabs = list(filter(lambda x: isinstance(x, geojson.ElevatorCabPOI), link.pois))
            if len(dest_cabs) > 1:
                CaBotRclpyUtil.warn("multiple cabs are not supported yet, use the first one")

            # turn towards exit door (assumes cab POI has angle facing towards opening door)
            goals.append(ElevatorTurnGoal(delegate, dest_cabs[0]))
            # CaBotRclPyUtil.info(goals[-1])
            # wait until the door open
            goals.append(ElevatorFloorGoal(delegate, dest_cabs[0]))
            # CaBotRclPyUtil.info(goals[-1])
            # forward 3.0 meters (as default) without global mapping support
            goals.append(ElevatorOutGoal(delegate, dest_cabs[0], set_forward=dest_cabs[0].set_forward))
            # CaBotRclPyUtil.info(goals[-1])
            temp = [link]

        if link.is_narrow and not narrow:
            narrow = True
            goals.append(NavGoal(delegate, temp[:-1], anchor))
            temp = [link]

        if (not link.is_narrow) and narrow:
            narrow = False
            goals.append(NarrowGoal(delegate, temp[:-1], anchor, need_to_announce_follow=need_narrow_announce))
            need_narrow_announce = False
            temp = [link]

        # TODO: escalator
    if len(temp) > 1:
        if narrow:
            narrow = False
            goals.append(NarrowGoal(delegate, temp, anchor, need_to_announce_follow=need_narrow_announce, is_last=True))
        else:
            goals.append(NavGoal(delegate, temp, anchor, is_last=True))

    if yaw is not None:
        goals.append(TurnGoal(delegate, anchor, yaw))

    CaBotRclpyUtil.info(F"{goals}")
    return goals


def create_ros_path(navcog_route, anchor, global_map_name):
    """convert a NavCog path to ROS path"""

    # convert route to points
    points = []
    CaBotRclpyUtil.info(F"create_ros_path, {str(navcog_route)}")
    last_index = len(navcog_route)-1

    def convert(g, a=anchor):
        return geoutil.global2local(g, a)

    for (index, item) in enumerate(navcog_route):
        if index == 0 and isinstance(item.geometry, geojson.LineString):
            # if the first item is link, add the source node
            points.append(convert(item.source_node.geometry))
        elif index == last_index:
            # if last item is Point (Node), it would be same as the previous link target node
            if isinstance(item.geometry, geojson.Point):
                continue
        else:
            # if the link is a left of the graph and short
            if isinstance(item, geojson.RouteLink):
                if item.is_leaf and item.length < 3.0:
                    continue

        if isinstance(item.geometry, geojson.Point):
            points.append(convert(item.geometry))
        elif isinstance(item.geometry, geojson.LineString):
            points.append(convert(item.target_node.geometry))
        else:
            CaBotRclpyUtil.info("geometry is not point or linestring {item.geometry}")
        CaBotRclpyUtil.info(F"{index}: {str(points[-1])}")

    # make a path from points
    path = nav_msgs.msg.Path()
    path.header.frame_id = global_map_name
    path.poses = []
    quat = None
    pori = None
    for i in range(0, len(points)):
        start = points[i]
        pose = geometry_msgs.msg.PoseStamped()
        pose.header.frame_id = global_map_name
        pose.pose = geometry_msgs.msg.Pose()
        pose.pose.position.x = start.x
        pose.pose.position.y = start.y
        pose.pose.position.z = 0.0
        if i+1 < len(points):
            end = points[i+1]
            direction = math.atan2(end.y - start.y, end.x - start.x)
            quat = tf_transformations.quaternion_from_euler(0, 0, direction)

            pose.pose.orientation.x = quat[0]
            pose.pose.orientation.y = quat[1]
            pose.pose.orientation.z = quat[2]
            pose.pose.orientation.w = quat[3]
            path.poses.append(pose)
            pori = pose.pose.orientation
        else:
            pose.pose.orientation = pori
            path.poses.append(pose)

    CaBotRclpyUtil.info(F"path {path}")
    return (path, path.poses[-1] if len(path.poses) > 0 else None)


class Goal(geoutil.TargetPlace):
    def __init__(self, delegate, **kwargs):
        super(Goal, self).__init__(**kwargs)
        if delegate is None:
            raise RuntimeError("please provide proper delegate object")
        self.delegate = delegate
        self._logger = delegate.get_logger()
        self.is_last = kwargs['is_last'] if 'is_last' in kwargs else False
        self._ready_to_execute = False
        self._is_completed = False
        self._is_canceled = False
        self._current_statement = None
        self.global_map_name = self.delegate.global_map_name()
        self._handles = []

    def reset(self):
        self._is_completed = False
        self._is_canceled = False

    def enter(self):
        if self._is_canceled:
            CaBotRclpyUtil.info(f"{self} enter called, but already cancelled")
            return
        self.delegate.enter_goal(self)

    def check(self, current_pose):
        pass

    def update_goal(self, goal):
        pass

    @property
    def is_completed(self):
        return self._is_completed

    @property
    def is_canceled(self):
        return self._is_canceled

    @property
    def need_to_announce_arrival(self):
        return False

    def exit(self):
        self.delegate.exit_goal(self)

    @property
    def current_statement(self):
        return self._current_statement

    def __str__(self):
        ret = F"{type(self)}, ({hex(id(self))})\n"
        for key in self.__dict__:
            value = getattr(self, key)
            ret += F"{key}: {value}\n"

        import inspect
        for method in inspect.getmembers(type(self), predicate=lambda o: isinstance(o, property)):
            key = method[0]
            value = method[1].__get__(self, type(self))
            ret += F"{key}: {value}\n"

        return ret

    def __repr__(self):
        return F"{type(self)}<{super(Goal, self).__repr__()}>"

    def goal_handle_callback(self, handle):
        self._handles.append(handle)
        if self._is_canceled:
            self.cancel()

    def cancel(self, callback=None):
        self._is_canceled = True

        if len(self._handles) > 0:
            handle = self._handles.pop(0)
            future = handle.cancel_goal_async()

            def done_callback(future):
                self._logger.info(f"cancel future result = {future.result}")
                self.delegate._process_queue.append((self.cancel, callback))
            future.add_done_callback(done_callback)
            self._logger.info(f"sent cancel goal: {len(self._handles)} handles remaining")
        else:
            if callback:
                callback()
            self._logger.info("done cancel goal")


class NavGoal(Goal):
    DEFAULT_BT_XML = "package://cabot_bt/behavior_trees/navigate_w_replanning_and_recovery.xml"

    def __init__(self, delegate, navcog_route, anchor, target_poi=None, set_back=(0, 0), **kwargs):
        if navcog_route is None or len(navcog_route) == 0:
            raise RuntimeError("navcog_route should have one more object")
        if anchor is None:
            raise RuntimeError("anchor should be provided")

        # to prevent callback when doing cancel/resume for area change
        self.prevent_callback = False

        # need init global_map_name for initialization
        self.global_map_name = delegate.global_map_name()
        self.navcog_route = navcog_route
        self.anchor = anchor
        (self.ros_path, last_pose) = create_ros_path(self.navcog_route, self.anchor, self.global_map_name)
        self.pois = self._extract_pois()
        self.handle = None

        floor = None
        last_obj = navcog_route[-1]
        if isinstance(last_obj, geojson.Node):
            floor = last_obj.floor
        elif isinstance(last_obj, geojson.RouteLink):
            floor = last_obj.end_node.floor

        # if target_poi is specified, the last_pose will be the target_poi
        if target_poi is not None:
            last_pose = target_poi.to_pose_msg()

            # if set_back is specified too, move the last_pose based on the last link direction
            if set_back[0] > 0 or set_back[1] > 0:
                i = 1
                while isinstance(last_obj, geojson.Node) and i < len(navcog_route):
                    i += 1
                    last_obj = navcog_route[-i]
                if not isinstance(last_obj, geojson.RouteLink):
                    raise RuntimeError("There should be at least one link towards target POI,"
                                       "if it is provided with set_back (={}) \n===POI===\n{}\n========="
                                       .format(set_back, str(target_poi)))

                backward = geoutil.Pose.pose_from_points(last_obj.source_node.local_geometry,
                                                         last_obj.target_node.local_geometry)

                CaBotRclpyUtil.info(F"set_back {backward.r:.4} * ({str(set_back)})")

                last_pose.position.x += math.cos(backward.r) * set_back[0] - math.sin(backward.r) * set_back[1]
                last_pose.position.y += math.sin(backward.r) * set_back[0] + math.cos(backward.r) * set_back[1]
            self.ros_path.poses[-1].pose.position.x = last_pose.position.x
            self.ros_path.poses[-1].pose.position.y = last_pose.position.y

        super(NavGoal, self).__init__(delegate, angle=180, floor=floor, pose_msg=last_pose, **kwargs)

        self._need_to_announce_arrival = self.is_last
        if 'need_to_announce_arrival' in kwargs:
            self._need_to_announce_arrival = bool(kwargs['need_to_announce_arrival'])

        self._goal_name_pron = None
        self._goal_description = None
        if self._need_to_announce_arrival:
            if not isinstance(navcog_route[-1], geojson.Node):
                CaBotRclpyUtil.info(navcog_route[-1])
                return
            CaBotRclpyUtil.info(str(navcog_route[-1]))
            if not navcog_route[-1].facility:
                return

            if navcog_route[-1].facility.name_pron:
                self._goal_name_pron = navcog_route[-1].facility.name_pron
            else:
                self._goal_name_pron = navcog_route[-1].facility.name
            self._goal_description = navcog_route[-1].facility.long_description
            if self.goal_name_pron:
                CaBotRclpyUtil.info(F"{self.goal_name_pron.encode('utf-8')}")
            if self.goal_description:
                CaBotRclpyUtil.info(F"{self.goal_description.encode('utf-8')}")

    @property
    def need_to_announce_arrival(self):
        return self._need_to_announce_arrival

    @property
    def goal_name_pron(self):
        return self._goal_name_pron

    @property
    def goal_description(self):
        return self._goal_description

    def _extract_pois(self):
        """extract pois along the route"""
        temp = []
        for (_, item) in enumerate(self.navcog_route):
            if isinstance(item, geojson.RouteLink):
                print(item._id)
                for poi in item.pois:
                    print("  ", type(poi), poi._id)
                temp.extend(item.pois)
        return temp

    def enter(self):
        CaBotRclpyUtil.info("NavGoal enter")
        # reset social distance setting if necessary
        if self.delegate.initial_social_distance is not None and self.delegate.current_social_distance is not None \
            and (self.delegate.initial_social_distance.x != self.delegate.current_social_distance.x or
                 self.delegate.initial_social_distance.y != self.delegate.current_social_distance.y):
            msg = self.delegate.initial_social_distance
            self.delegate.set_social_distance_pub.publish(msg)

        CaBotRclpyUtil.info("NavGoal set social distance")
        # publish navcog path
        path = self.ros_path
        path.header.stamp = CaBotRclpyUtil.now().to_msg()
        self.delegate.publish_path(path)
        CaBotRclpyUtil.info("NavGoal publish path")
        super(NavGoal, self).enter()

        # wanted a path (not only a pose) in planner plugin, but it is not possible
        # bt_navigator will path only a pair of consecutive poses in the path to the plugin
        # so we use navigate_to_pose and planner will listen the published path
        # self.delegate.navigate_through_poses(self.ros_path.poses[1:], NavGoal.DEFAULT_BT_XML, self.done_callback)
        self.delegate.navigate_to_pose(self.ros_path.poses[-1], NavGoal.DEFAULT_BT_XML, self.goal_handle_callback, self.done_callback)

    def done_callback(self, future):
        if self.prevent_callback:
            self.prevent_callback = False
            return

        CaBotRclpyUtil.info(F"NavGoal completed result={future.result()}")
        status = future.result().status
        self._is_completed = (status == GoalStatus.STATUS_SUCCEEDED)
        self._is_canceled = (status != GoalStatus.STATUS_SUCCEEDED)

    def update_goal(self, goal):
        CaBotRclpyUtil.info("Updated goal position")
        # self.delegate.send_goal(goal, self.done_callback)


class TurnGoal(Goal):
    def __init__(self, delegate, anchor, yaw, **kwargs):
        self.yaw_target = (- yaw + 90 + anchor.rotate) / 180.0 * math.pi
        CaBotRclpyUtil.info(F"TurnGoal {yaw} {anchor.rotate} {self.yaw_target}")
        pose = geoutil.Pose(x=0, y=0, r=self.yaw_target)
        pose._angle = 0  # dummy
        pose._floor = 0  # dummy
        super(TurnGoal, self).__init__(delegate, target=pose, **kwargs)

    def enter(self):
        super(TurnGoal, self).enter()
        CaBotRclpyUtil.info("call turn_towards")
        CaBotRclpyUtil.info(F"turn target {str(self.orientation)}")
        self.delegate.turn_towards(self.orientation, self.goal_handle_callback, self.done_callback)

    def done_callback(self, result):
        if result:
            CaBotRclpyUtil.info("TurnGoal completed")
            self._is_completed = result
            return
        if self._is_canceled:
            CaBotRclpyUtil.info("TurnGoal not completed but cancelled")
            return
        self.delegate.turn_towards(self.orientation, self.goal_handle_callback, self.done_callback)


class DoorGoal(Goal):
    def __init__(self, delegate, poi):
        super(DoorGoal, self).__init__(delegate, target=poi)

    def enter(self):
        self.delegate.please_pass_door()
        self.delegate.set_pause_control(True)
        self.delegate.enter_goal(self)

    def check(self, current_pose):
        if self.is_approaching(current_pose):
            return
        elif self.is_approached(current_pose):
            return
        elif self.is_passed(current_pose):
            self._is_completed = True

    def exit(self):
        self.delegate.door_passed()
        self.delegate.set_pause_control(False)
        super(DoorGoal, self).exit()


class ElevatorGoal(Goal):
    # using odom frame
    ELEVATOR_BT_XML = "package://cabot_bt/behavior_trees/navigate_for_elevator.xml"
    LOCAL_ODOM_BT_XML = "package://cabot_bt/behavior_trees/navigate_w_local_odom.xml"

    def __init__(self, delegate, cab_poi, **kwargs):
        super(ElevatorGoal, self).__init__(delegate, target=cab_poi, **kwargs)
        self.cab_poi = cab_poi


class ElevatorWaitGoal(ElevatorGoal):
    ELEVATOR_SOCIAL_DISTANCE_X = 0.0
    ELEVATOR_SOCIAL_DISTANCE_Y = 0.0

    def __init__(self, delegate, cab_poi, **kwargs):
        super(ElevatorWaitGoal, self).__init__(delegate, cab_poi, **kwargs)

    def enter(self):
        # change social distance setting
        msg = geometry_msgs.msg.Point()
        msg.x = self.ELEVATOR_SOCIAL_DISTANCE_X
        msg.y = self.ELEVATOR_SOCIAL_DISTANCE_X
        self.delegate.set_social_distance_pub.publish(msg)

        super(ElevatorWaitGoal, self).enter()

        CaBotRclpyUtil.info("call turn_towards")
        CaBotRclpyUtil.info(F"current pose {str(self.delegate.current_pose)}")
        CaBotRclpyUtil.info(F"cab poi      {str(self.cab_poi.local_geometry)}")
        pose = geoutil.Pose.pose_from_points(self.cab_poi.door_geometry, self.delegate.current_pose)
        CaBotRclpyUtil.info(F"turn target {str(pose)}")
        self.delegate.turn_towards(pose.orientation, self.goal_handle_callback, self.done_callback)

    def done_callback(self, result):
        if result:
            CaBotRclpyUtil.info("ElevatorWaitGoal completed")
            pos = self.cab_poi.where_is_buttons(self.delegate.current_pose)
            self.delegate.please_call_elevator(pos)
            self._is_completed = result
            return
        if self._is_canceled:
            CaBotRclpyUtil.info("ElevatorWaitGoal not completed but cancelled")
            return
        pose = geoutil.Pose.pose_from_points(self.cab_poi.door_geometry, self.delegate.current_pose)
        CaBotRclpyUtil.info(F"turn target {str(pose)}")
        self.delegate.turn_towards(pose.orientation, self.goal_handle_callback, self.done_callback)


class ElevatorInGoal(ElevatorGoal):
    def __init__(self, delegate, cab_poi, **kwargs):
        super(ElevatorInGoal, self).__init__(delegate, cab_poi, **kwargs)

    def enter(self):
        super(ElevatorInGoal, self).enter()
        # use odom frame for navigation
        self.delegate.navigate_to_pose(self.to_pose_stamped_msg(frame_id=self.global_map_name), ElevatorGoal.ELEVATOR_BT_XML, self.goal_handle_callback, self.done_callback)

    def done_callback(self, future):
        CaBotRclpyUtil.info("ElevatorInGoal completed")
        status = future.result().status
        self._is_completed = (status == GoalStatus.STATUS_SUCCEEDED)
        self._is_canceled = (status != GoalStatus.STATUS_SUCCEEDED)


class ElevatorTurnGoal(ElevatorGoal):
    def __init__(self, delegate, cab_poi, **kwargs):
        super(ElevatorTurnGoal, self).__init__(delegate, cab_poi, **kwargs)

    def enter(self):
        super(ElevatorTurnGoal, self).enter()
        CaBotRclpyUtil.info("call turn_towards")
        pose = geoutil.Pose(x=self.cab_poi.x, y=self.cab_poi.y, r=self.cab_poi.r)
        CaBotRclpyUtil.info(F"turn target {str(pose)}")
        self.delegate.turn_towards(pose.orientation, self.goal_handle_callback, self.done_callback, clockwise=-1)

    def done_callback(self, result):
        if result:
            CaBotRclpyUtil.info("ElevatorTurnGoal completed")
            self._is_completed = result
            return
        if self._is_canceled:
            CaBotRclpyUtil.info("ElevatorTurnGoal not completed but cancelled")
            return
        pose = geoutil.Pose(x=self.cab_poi.x, y=self.cab_poi.y, r=self.cab_poi.r)
        CaBotRclpyUtil.info(F"turn target {str(pose)}")
        self.delegate.turn_towards(pose.orientation, self.goal_handle_callback, self.done_callback)


class ElevatorFloorGoal(ElevatorGoal):
    def __init__(self, delegate, cab_poi, **kwargs):
        super(ElevatorFloorGoal, self).__init__(delegate, cab_poi, **kwargs)

    def enter(self):
        super(ElevatorFloorGoal, self).enter()
        self.delegate.goto_floor(self.cab_poi.floor, self.done_callback)

    def done_callback(self, result):
        CaBotRclpyUtil.info("ElevatorFloorGoal completed")
        self._is_completed = result


class ElevatorOutGoal(ElevatorGoal):
    def __init__(self, delegate, cab_poi, set_forward=(3.0, 0.0), **kwargs):
        super(ElevatorOutGoal, self).__init__(delegate, cab_poi, **kwargs)
        self.set_forward = set_forward

    def enter(self):
        super(ElevatorOutGoal, self).enter()
        CaBotRclpyUtil.info("ElevatorOutGoal enter")
        pose = self.delegate.current_odom_pose

        start = geometry_msgs.msg.PoseStamped()
        start.header.frame_id = "local/odom"
        start.pose = pose.to_pose_msg()

        CaBotRclpyUtil.info(F"Robot position in odom {str(pose)}")

        pose.x = pose.x + math.cos(pose.r) * self.set_forward[0] - math.sin(pose.r) * self.set_forward[1]
        pose.y = pose.y + math.sin(pose.r) * self.set_forward[0] + math.cos(pose.r) * self.set_forward[1]

        CaBotRclpyUtil.info(F"goal is {str(pose)}")

        end = geometry_msgs.msg.PoseStamped()
        end.header.frame_id = "local/odom"
        end.pose = pose.to_pose_msg()
        path = nav_msgs.msg.Path()
        path.header.frame_id = "local/odom"
        path.poses = [start, end]
        CaBotRclpyUtil.info(F"publish path {str(pose)}")
        self.delegate.publish_path(path, False)

        self.delegate.navigate_to_pose(end, ElevatorGoal.LOCAL_ODOM_BT_XML, self.goal_handle_callback, self.done_callback, namespace='/local')

    def done_callback(self, future):
        CaBotRclpyUtil.info("ElevatorOutGoal completed")
        status = future.result().status
        self._is_completed = (status == GoalStatus.STATUS_SUCCEEDED)
        self._is_canceled = (status != GoalStatus.STATUS_SUCCEEDED)

        # reset social distance setting
        if self.delegate.initial_social_distance is not None:
            msg = self.delegate.initial_social_distance
            self.delegate.set_social_distance_pub.publish(msg)


class NarrowGoal(NavGoal):
    NARROW_BT_XML = "package://cabot_bt/behavior_trees/navigate_for_narrow.xml"
    LITTLE_NARROW_BT_XML = "package://cabot_bt/behavior_trees/navigate_for_little_narrow.xml"

    def __init__(self, delegate, navcog_route, anchor, **kwargs):
        self._need_to_announce_follow = False
        if 'need_to_announce_follow' in kwargs:
            self._need_to_announce_follow = bool(kwargs['need_to_announce_follow'])

<<<<<<< HEAD
        self._is_last = False
        if 'is_last' in kwargs:
            self._is_last = bool(kwargs['is_last'])

        self._tag = None
        facility = None
        if isinstance(navcog_route[0], geojson.RouteLink):
            facility = navcog_route[0].source_node.facility
        elif self._is_last is False:
            facility = navcog_route[-1].target_node.facility

        if facility:
            self._tag = facility.properties.hulop_tags

=======
>>>>>>> 4dfa2b1f
        super(NarrowGoal, self).__init__(delegate, navcog_route, anchor, **kwargs)

    def enter(self):
        CaBotRclpyUtil.info("NarrowGoal enter")
        # reset social distance setting if necessary
        if self.delegate.initial_social_distance is not None and self.delegate.current_social_distance is not None \
            and (self.delegate.initial_social_distance.x != self.delegate.current_social_distance.x or
                 self.delegate.initial_social_distance.y != self.delegate.current_social_distance.y):
            msg = self.delegate.initial_social_distance
            self.delegate.set_social_distance_pub.publish(msg)

        CaBotRclpyUtil.info("NarrowGoal set social distance")
        # publish navcog path
        path = self.ros_path
        path.header.stamp = CaBotRclpyUtil.now().to_msg()
        self.delegate.publish_path(path)
        CaBotRclpyUtil.info("NarrowGoal publish path")

        if self._need_to_announce_follow:
            self.delegate.please_follow_behind()
            self.wait_for_announce()
        else:
            self.narrow_enter(NarrowGoal.LITTLE_NARROW_BT_XML)

    def done_callback(self, future):
        CaBotRclpyUtil.info("NarrowGoal completed")
        status = future.result().status
        self._is_canceled = (status != GoalStatus.STATUS_SUCCEEDED)
        if self._is_canceled:
            return
        if self._need_to_announce_follow:
            self.delegate.please_return_position()
            self.wait_next_navi(future)
        else:
            self._is_completed = (status == GoalStatus.STATUS_SUCCEEDED)

    def narrow_enter(self, bt):
        super(NavGoal, self).enter()
        # wanted a path (not only a pose) in planner plugin, but it is not possible
        # bt_navigator will path only a pair of consecutive poses in the path to the plugin
        # so we use navigate_to_pose and planner will listen the published path
        # basically the same as a NavGoal, use BT_XML that makes the footprint the same as an elevator to pass through narrow spaces
        # self.delegate.navigate_through_poses(self.ros_path.poses[1:], NavGoal.DEFAULT_BT_XML, self.done_callback)
        self.delegate.navigate_to_pose(self.ros_path.poses[-1], bt, self.goal_handle_callback, self.done_callback)

    @util.setInterval(5, times=1)
    def wait_for_announce(self):
        self.narrow_enter(NarrowGoal.NARROW_BT_XML)

    @util.setInterval(5, times=1)
    def wait_next_navi(self, future):
        status = future.result().status
        self._is_completed = (status == GoalStatus.STATUS_SUCCEEDED)


"""
TODO
class EscalatorInGoal(Goal):
    def __init__(self, delegate, links):
        # find a palce before the elevator
        remain = 2.0
        last_link = None
        for link in reversed(links):
            if remain - link.length < 0:
                last_link = link
                break
            remain -= link.length

        self.last_link = last_link
        ratio = remain / last_link.length
        sg = last_link.start_node.local_geometry
        eg = last_link.end_node.local_geometry
        x = sg.x * ratio + eg.x * (1-ratio)
        y = sg.y * ratio + eg.y * (1-ratio)

        print (remain, last_link.length, ratio)
        print sg
        print eg
        print (x, y)

        super(EscalatorInGoal, self).__init__(delegate, angle=0, floor=last_link.floor, x=x, y=y, r=0)

class EscalatorOutGoal(Goal):
    def __init__(self, links):
        pass
"""


# create multiple goals to queue target node
def make_queue_goals(delegate, queue_route, anchor):
    goals = []
    for queue_r_idx, queue_r in enumerate(queue_route):
        if queue_r_idx == 0 or queue_r_idx == len(queue_route)-1:
            # skip node
            continue
        else:
            # find navigation start, end nodes
            if queue_r_idx == 1:
                queue_r_start = queue_route[0]
            else:
                queue_r_start = queue_route[queue_r_idx-1].target_node
            if queue_r_idx == len(queue_route)-2:
                queue_r_end = queue_route[queue_r_idx+1]
            else:
                queue_r_end = queue_route[queue_r_idx+1].source_node
            # add goal to turn for goal
            queue_r_end_pose = geoutil.Pose.pose_from_points(queue_r_end.local_geometry, queue_r_start.local_geometry)
            goals.append(QueueTurnGoal(delegate, queue_r.floor, queue_r_end_pose))

            # check if next goal is queue target node (e.g. cashier in store)
            is_target = False
            if queue_r_idx == len(queue_route)-2:
                is_target = True

            # check if link has wait POIs, and get interval if it exists
            queue_interval = None
            queue_waits = list(filter(lambda x: isinstance(x, geojson.QueueWaitPOI), queue_r.pois))
            if queue_waits and len(queue_waits) >= 1:
                queue_interval = queue_waits[0].interval

            # add navigation goal
            goals.append(QueueNavGoal(delegate, [queue_r_start, queue_r, queue_r_end], anchor, queue_interval, is_target, is_exiting=False))

    return goals


# current code assumes queue exit route is narrow, and different BT XML is used for changing footprint
class QueueNavGoal(NavGoal):
    QUEUE_BT_XML = "package://cabot_bt/behavior_trees/navigate_for_queue.xml"
    QUEUE_EXIT_BT_XML = "package://cabot_bt/behavior_trees/navigate_for_queue_exit.xml"

    def __init__(self, delegate, navcog_route, anchor, queue_interval, is_target, is_exiting, **kwargs):
        # set is_last as True if the goal is queue target goal or queue last goal for annoucing arrival information
        super(QueueNavGoal, self).__init__(delegate, navcog_route, anchor, is_last=(is_target or isinstance(self, QueueNavLastGoal)), **kwargs)
        self.queue_interval = queue_interval
        self.is_target = is_target
        self.is_exiting = is_exiting

    def enter(self):
        # change queue_interval setting
        if self.queue_interval is not None:
            self.delegate.current_queue_interval = self.queue_interval

        # publish navcog path
        path = self.ros_path
        path.header.stamp = CaBotRclpyUtil.now().to_msg()
        self.delegate.publish_path(path)
        super(NavGoal, self).enter()
        if self.is_exiting:
            self.delegate.navigate_to_pose(self.to_pose_stamped_msg(frame_id=self.global_map_name), QueueNavGoal.QUEUE_EXIT_BT_XML, self.goal_handle_callback, self.done_callback)
        else:
            self.delegate.navigate_to_pose(self.to_pose_stamped_msg(frame_id=self.global_map_name), QueueNavGoal.QUEUE_BT_XML, self.goal_handle_callback, self.done_callback)

    def done_callback(self, future):
        self._is_completed = future.done()
        if self._is_completed and self.is_target:
            # If robot arrive queue target (e.g. cashier), sleep for a while.
            # User will release handle and robot will stop.
            # TODO: this may not work as expected
            # self._is_completed needs to be set to true after 10 seconds if you want to wait, like L762
            time.sleep(10)


class QueueTurnGoal(Goal):
    def __init__(self, delegate, floor, pose, **kwargs):
        super(QueueTurnGoal, self).__init__(delegate, angle=180, floor=floor, pose_msg=pose.to_pose_msg(), **kwargs)
        self.target_orientation = pose.orientation

    def enter(self):
        super(QueueTurnGoal, self).enter()
        CaBotRclpyUtil.info(F"QueueTurnGoal turn_towards, target {str(self.target_orientation)}")
        self.delegate.turn_towards(self.target_orientation, self.goal_handle_callback, self.done_callback)

    def done_callback(self, result):
        if result:
            CaBotRclpyUtil.info("QueueTurnGoal completed")
            self._is_completed = result
            return
        if self._is_canceled:
            CaBotRclpyUtil.info("QueueTurnGoal not completed but cancelled")
            return
        self.delegate.turn_towards(self.target_orientation, self.goal_handle_callback, self.done_callback)


class QueueNavFirstGoal(QueueNavGoal):
    QUEUE_SOCIAL_DISTANCE_X = 0.8
    QUEUE_SOCIAL_DISTANCE_Y = 0.8

    def __init__(self, delegate, navcog_route, anchor, **kwargs):
        super(QueueNavFirstGoal, self).__init__(delegate, navcog_route, anchor, queue_interval=None, is_target=False, is_exiting=False, **kwargs)

    def enter(self):
        # change social distance setting
        msg = geometry_msgs.msg.Point()
        msg.x = self.QUEUE_SOCIAL_DISTANCE_X
        msg.y = self.QUEUE_SOCIAL_DISTANCE_Y
        self.delegate.set_social_distance_pub.publish(msg)

        # initialize flag to call queue start arrived info and queue proceed info
        self.delegate.need_queue_start_arrived_info = True
        self.delegate.need_queue_proceed_info = False

        super(QueueNavFirstGoal, self).enter()


class QueueNavLastGoal(QueueNavGoal):
    def __init__(self, delegate, navcog_route, anchor, **kwargs):
        super(QueueNavLastGoal, self).__init__(delegate, navcog_route, anchor, queue_interval=None, is_target=False, is_exiting=True, **kwargs)

    def done_callback(self, future):
        super(QueueNavLastGoal, self).done_callback(future)

        # reset social distance setting
        if self.delegate.initial_social_distance is not None:
            msg = self.delegate.initial_social_distance
            self.delegate.set_social_distance_pub.publish(msg)

        # reset queue_interval setting
        if self.delegate.initial_queue_interval is not None:
            self.delegate.current_queue_interval = self.delegate.initial_queue_interval

        # reset flag to call queue start arrived info and queue proceed info
        self.delegate.need_queue_start_arrived_info = False
        self.delegate.need_queue_proceed_info = False<|MERGE_RESOLUTION|>--- conflicted
+++ resolved
@@ -788,23 +788,6 @@
         if 'need_to_announce_follow' in kwargs:
             self._need_to_announce_follow = bool(kwargs['need_to_announce_follow'])
 
-<<<<<<< HEAD
-        self._is_last = False
-        if 'is_last' in kwargs:
-            self._is_last = bool(kwargs['is_last'])
-
-        self._tag = None
-        facility = None
-        if isinstance(navcog_route[0], geojson.RouteLink):
-            facility = navcog_route[0].source_node.facility
-        elif self._is_last is False:
-            facility = navcog_route[-1].target_node.facility
-
-        if facility:
-            self._tag = facility.properties.hulop_tags
-
-=======
->>>>>>> 4dfa2b1f
         super(NarrowGoal, self).__init__(delegate, navcog_route, anchor, **kwargs)
 
     def enter(self):
