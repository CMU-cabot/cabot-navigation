--- conflicted
+++ resolved
@@ -462,7 +462,6 @@
                 if result:
                     self._interface.describe_surround(result['description'])
 
-<<<<<<< HEAD
         if event.subtype == "description_stop_reason" and self._description.enabled:
             self._logger.info("Request Stop Reason Description")
             if self._interface.last_pose:
@@ -504,8 +503,6 @@
             msg.data = str(e)
             self._eventPub.publish(msg)
 
-=======
->>>>>>> 594e6477
         # operations depents on the current navigation state
         if self._status_manager.state == State.in_preparation:
             self.activity_log("cabot_ui/navigation", "in preparation")
