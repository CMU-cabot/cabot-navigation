# Copyright (c) 2020, 2021  Carnegie Mellon University, IBM Corporation, and others
#
# Permission is hereby granted, free of charge, to any person obtaining a copy
# of this software and associated documentation files (the "Software"), to deal
# in the Software without restriction, including without limitation the rights
# to use, copy, modify, merge, publish, distribute, sublicense, and/or sell
# copies of the Software, and to permit persons to whom the Software is
# furnished to do so, subject to the following conditions:
#
# The above copyright notice and this permission notice shall be included in all
# copies or substantial portions of the Software.
#
# THE SOFTWARE IS PROVIDED "AS IS", WITHOUT WARRANTY OF ANY KIND, EXPRESS OR
# IMPLIED, INCLUDING BUT NOT LIMITED TO THE WARRANTIES OF MERCHANTABILITY,
# FITNESS FOR A PARTICULAR PURPOSE AND NONINFRINGEMENT. IN NO EVENT SHALL THE
# AUTHORS OR COPYRIGHT HOLDERS BE LIABLE FOR ANY CLAIM, DAMAGES OR OTHER
# LIABILITY, WHETHER IN AN ACTION OF CONTRACT, TORT OR OTHERWISE, ARISING FROM,
# OUT OF OR IN CONNECTION WITH THE SOFTWARE OR THE USE OR OTHER DEALINGS IN THE
# SOFTWARE.


services:
  ros2-base:
    build:
      context: ./docker/ros2
    environment:
# required for gazebo rendering
      - DISPLAY
      - NVIDIA_DRIVER_CAPABILITIES=compute,graphics,utility,video,display
      - NVIDIA_VISIBLE_DEVICES=all
# CaBot
      - CABOT_GAZEBO
      - CABOT_USE_SIM_TIME
      - CABOT_MODEL
      - CABOT_SIDE
      - CABOT_SITE
      - CABOT_LANG
      - CABOT_LOW_OBSTABLE_DETECT_VERSION
      - CABOT_OFFSET
      - CABOT_ANNOUNCE_NO_TOUCH
      - CABOT_INIT_SPEED
      - CABOT_GAMEPAD
      - CABOT_INITX
      - CABOT_INITY
      - CABOT_INITZ
      - CABOT_INITA
<<<<<<< HEAD
      - CABOT_DESCRIPTION_SERVER
=======
      - CABOT_SPEED_POI_PARAMS
>>>>>>> 3c55429f
# ROS2/DDS
      - ROS_LOG_DIR
      - RMW_IMPLEMENTATION
      - CYCLONEDDS_URI
      - CYCLONEDDS_NETWORK_INTERFACE_NAME
      - CYCLONEDDS_NETWORK_INTERFACE_AUTODETERMINE # set automatically by launch.sh
      - ROS_LOCALHOST_ONLY=${ROS_LOCALHOST_ONLY:-false}
      - ROS_DOMAIN_ID
      - __NV_PRIME_RENDER_OFFLOAD
      - __GLX_VENDOR_LIBRARY_NAME
    volumes:
# bridge - if DDS use shared memory
      - /dev/shm:/dev/shm
# code
      - ./cabot:/home/developer/ros2_ws/src/cabot
      - ./cabot_bt:/home/developer/ros2_ws/src/cabot_bt
      - ./cabot-description/cabot_description:/home/developer/ros2_ws/src/cabot_description
      - ./cabot_diagnostics:/home/developer/ros2_ws/src/cabot_diagnostics
      - ./cabot_gazebo:/home/developer/ros2_ws/src/cabot_gazebo
      - ./cabot_navigation2:/home/developer/ros2_ws/src/cabot_navigation2
      - ./cabot_sites:/home/developer/ros2_ws/src/cabot_sites
      - ./cabot_ui:/home/developer/ros2_ws/src/cabot_ui
      - ./mf_localization_msgs:/home/developer/ros2_ws/src/mf_localization_msgs
      - ./mf_localization_rviz:/home/developer/ros2_ws/src/mf_localization_rviz
      - ./pedestrian_plugin:/home/developer/ros2_ws/src/pedestrian_plugin
      - ./pedestrian_plugin_msgs:/home/developer/ros2_ws/src/pedestrian_plugin_msgs
      - ./script:/home/developer/ros2_ws/script
      - ./cabot-common/cabot_common:/home/developer/ros2_ws/src/cabot_common
      - ./cabot-common/cabot_msgs:/home/developer/ros2_ws/src/cabot_msgs
      - ./queue_msgs:/home/developer/ros2_ws/src/queue_msgs
      - ./queue_people_py:/home/developer/ros2_ws/src/queue_people_py
      - ./queue_utils_py:/home/developer/ros2_ws/src/queue_utils_py
# network
    privileged: true
    network_mode: host
# shutdown
    stop_signal: SIGINT
    stop_grace_period: 30s

  
  ros2:
    extends: ros2-base
    environment:
# CaBot
      - CABOT_TOUCH_ENABLED=${CABOT_TOUCH_ENABLED:-true}
      - CABOT_TOUCH_PARAMS
      - CABOT_USE_HANDLE_SIMULATOR=${CABOT_USE_HANDLE_SIMULATOR:-0}
      - CABOT_ODRIVER_SERIAL_0
      - CABOT_ODRIVER_SERIAL_1
      - CABOT_REMOTE_USE_KEYBOARD
      - CABOT_REMOTE_USE_IMU
      - CABOT_FOOTPRINT_RADIUS
    volumes:
# device, bluetooth
      - /dev:/dev
      - /sys/devices:/sys/devices
      - /var/lib/bluetooth:/var/lib/bluetooth
      - /run/dbus:/run/dbus
      - /var/run/dbus:/var/run/dbus
    devices:
      - /dev/dri
    stop_signal: SIGINT
    stop_grace_period: 30s

  navigation-base:
    extends: ros2
    command:
      - "/launch.sh"
      # - "-c"                  # core dump
      - "navigation"

  gazebo-base:
    extends: ros2-base
    command:
      - "/launch.sh"
      # - "-c"                  # core dump
      - "gazebo"
      #- "-g"                   # run with gdb

  gui-base:
    extends: ros2-base
    command:
      - "/launch.sh"
      # - "-c"                  # core dump
      - "gui"
    environment:
# CaBot
      - CABOT_SHOW_GAZEBO_CLIENT
      - CABOT_SHOW_ROBOT_MONITOR
      - CABOT_SHOW_ROS2_RVIZ=${CABOT_SHOW_ROS2_RVIZ:-1}
      - CABOT_SHOW_ROS2_LOCAL_RVIZ

  navigation:
    extends: navigation-base
    volumes:
      - ./docker/home:/home/developer/

  gazebo:
    extends: gazebo-base
    volumes:
      - ./docker/home:/home/developer/

  gui:
    extends: gui-base
    volumes:
      - ./docker/home:/home/developer/

  localization-base:
    build:
      context: ./docker/localization
    environment:
      - DISPLAY
      - XAUTHORITY=/tmp/.docker.xauth
      - NVIDIA_DRIVER_CAPABILITIES=compute,graphics,utility,video,display
      - ROS_LOG_DIR
# CaBot
      - CABOT_GAZEBO=${CABOT_GAZEBO:-1}
      - CABOT_PRESSURE_AVAILABLE=${CABOT_PRESSURE_AVAILABLE:-0}
      - CABOT_USE_GNSS=${CABOT_USE_GNSS:-0}
      - CABOT_MODEL
      - CABOT_SITE
      - CABOT_SHOW_LOC_RVIZ=${CABOT_SHOW_LOC_RVIZ:-1}
      - CABOT_HEADLESS
      - RMW_IMPLEMENTATION
      - CYCLONEDDS_URI
      - CYCLONEDDS_NETWORK_INTERFACE_NAME
      - CYCLONEDDS_NETWORK_INTERFACE_AUTODETERMINE # set automatically by launch.sh
      - ROS_DOMAIN_ID
      # ntrip client
      - NTRIP_CLIENT # rtklib, str2str_node, or ntrip_client
      - NTRIP_CLIENT_START_AT_LAUNCH=${NTRIP_CLIENT_START_AT_LAUNCH:-0}
      - GNSS_NODE_START_AT_LAUNCH=${GNSS_NODE_START_AT_LAUNCH:-1}
      - NTRIP_HOST
      - NTRIP_PORT=${NTRIP_PORT:-2101}
      - NTRIP_MOUNTPOINT
      - NTRIP_AUTHENTIFICATE
      - NTRIP_USERNAME
      - NTRIP_PASSWORD
      - NTRIP_STR2STR_RELAY_BACK=${NTRIP_STR2STR_RELAY_BACK:-0}
    volumes:
      - /dev:/dev
      - /sys/devices:/sys/devices
      - /var/lib/bluetooth:/var/lib/bluetooth
      - /tmp/.X11-unix:/tmp/.X11-unix:rw
      - /tmp/.docker.xauth:/tmp/.docker.xauth
      - ./cabot-description/cabot_description:/home/developer/loc_ws/src/cabot_description
      - ./cabot-common/cabot_common:/home/developer/loc_ws/src/cabot_common
      - ./cabot-common/cabot_msgs:/home/developer/loc_ws/src/cabot_msgs
      - ./cabot_mf_localization:/home/developer/loc_ws/src/cabot_mf_localization
      - ./cabot_sites:/home/developer/loc_ws/src/cabot_sites
      - ./script:/home/developer/loc_ws/script
      - ./mf_localization:/home/developer/loc_ws/src/mf_localization
      - ./mf_localization_gazebo:/home/developer/loc_ws/src/mf_localization_gazebo
      - ./mf_localization_mapping:/home/developer/loc_ws/src/mf_localization_mapping
      - ./mf_localization_msgs:/home/developer/loc_ws/src/mf_localization_msgs
      - ./mf_localization_rviz:/home/developer/loc_ws/src/mf_localization_rviz
# bridge - if DDS use shared memory
      - /dev/shm:/dev/shm
    privileged: true
    devices:
      - /dev/dri
    cap_add:
      - SYS_ADMIN
      - NET_ADMIN
    network_mode: host
    command:
      - "/launch.sh"
      - "localization"
      - "-M"                                # start multifloor map server
      - "-R 1"                              # set publish_current_rate to 1hz
      # - "-C"                                # launch cvi client
      # - "-N"                                # start ROS1 navigation for development
    stop_signal: SIGINT
    stop_grace_period: 30s

  localization:
    extends: localization-base
    volumes:
      - ./docker/home:/home/developer/
<|MERGE_RESOLUTION|>--- conflicted
+++ resolved
@@ -44,11 +44,8 @@
       - CABOT_INITY
       - CABOT_INITZ
       - CABOT_INITA
-<<<<<<< HEAD
+      - CABOT_SPEED_POI_PARAMS
       - CABOT_DESCRIPTION_SERVER
-=======
-      - CABOT_SPEED_POI_PARAMS
->>>>>>> 3c55429f
 # ROS2/DDS
       - ROS_LOG_DIR
       - RMW_IMPLEMENTATION
