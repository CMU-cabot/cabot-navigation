--- conflicted
+++ resolved
@@ -930,7 +930,6 @@
         self._logger.info("check turn", throttle_duration_sec=1)
         if self.turns is not None:
             for turn in self.turns:
-<<<<<<< HEAD
                 if turn.passed:
                     dist_to_end = numpy.sqrt((current_pose.x - turn.end.pose.position.x)**2 + (current_pose.y - turn.end.pose.position.y)**2)
                     self._logger.info(F"Distance to turn end: {dist_to_end}")
@@ -938,10 +937,9 @@
                         msg = std_msgs.msg.Bool()
                         msg.data = True
                         self.turn_end_pub.publish(msg)
-=======
-                if turn.passed_vibrator and turn.passed_directional_indicator:
->>>>>>> 0c4da55b
                     continue
+                # if turn.passed_vibrator and turn.passed_directional_indicator:
+                #     continue
                 try:
                     dist = turn.distance_to(current_pose)
                     if dist < self._notify_vib_threshold and not turn.passed_vibrator:
