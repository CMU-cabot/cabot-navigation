# Copyright (c) 2020, 2022  Carnegie Mellon University
# Copyright (c) 2024  ALPS ALPINE CO., LTD.
#
# Permission is hereby granted, free of charge, to any person obtaining a copy
# of this software and associated documentation files (the "Software"), to deal
# in the Software without restriction, including without limitation the rights
# to use, copy, modify, merge, publish, distribute, sublicense, and/or sell
# copies of the Software, and to permit persons to whom the Software is
# furnished to do so, subject to the following conditions:
#
# The above copyright notice and this permission notice shall be included in all
# copies or substantial portions of the Software.
#
# THE SOFTWARE IS PROVIDED "AS IS", WITHOUT WARRANTY OF ANY KIND, EXPRESS OR
# IMPLIED, INCLUDING BUT NOT LIMITED TO THE WARRANTIES OF MERCHANTABILITY,
# FITNESS FOR A PARTICULAR PURPOSE AND NONINFRINGEMENT. IN NO EVENT SHALL THE
# AUTHORS OR COPYRIGHT HOLDERS BE LIABLE FOR ANY CLAIM, DAMAGES OR OTHER
# LIABILITY, WHETHER IN AN ACTION OF CONTRACT, TORT OR OTHERWISE, ARISING FROM,
# OUT OF OR IN CONNECTION WITH THE SOFTWARE OR THE USE OR OTHER DEALINGS IN THE
# SOFTWARE.

import os

from rclpy.node import Node
from rclpy.duration import Duration
from rclpy.exceptions import InvalidServiceNameException
from rclpy.callback_groups import MutuallyExclusiveCallbackGroup
from cabot_ui.cabot_rclpy_util import CaBotRclpyUtil

import std_msgs.msg
import cabot_msgs.msg
import cabot_msgs.srv
from cabot_ui import visualizer, i18n
from cabot_ui.event import NavigationEvent
from cabot_ui.turn_detector import Turn
from cabot_ui.social_navigation import SNMessage
from cabot_common import vibration


class UserInterface(object):
    SOCIAL_ANNOUNCE_INTERVAL = Duration(seconds=15.0)
    NOTIFY_TURN_INTERVAL = Duration(seconds=5.0)

    def __init__(self, node: Node):
        self._node = node
        self.visualizer = visualizer.instance(node)

        self.note_pub = node.create_publisher(std_msgs.msg.Int8, "/cabot/notification", 10, callback_group=MutuallyExclusiveCallbackGroup())
        self.activity_log_pub = node.create_publisher(cabot_msgs.msg.Log, "/cabot/activity_log", 10, callback_group=MutuallyExclusiveCallbackGroup())
        self.pose_log_pub = node.create_publisher(cabot_msgs.msg.PoseLog, "/cabot/pose_log", 10, callback_group=MutuallyExclusiveCallbackGroup())
<<<<<<< HEAD
        self.turn_angle_pub = node.create_publisher(std_msgs.msg.Float32, "/cabot/turn_angle", 10, callback_group=MutuallyExclusiveCallbackGroup())
        self.turn_type_pub = node.create_publisher(std_msgs.msg.String, "/cabot/turn_type", 10, callback_group=MutuallyExclusiveCallbackGroup())
=======
        self.event_pub = self._node.create_publisher(std_msgs.msg.String, "/cabot/event", 10, callback_group=MutuallyExclusiveCallbackGroup())
>>>>>>> 4493f552

        self.lang = node.declare_parameter("language", "en").value
        self.site = node.declare_parameter("site", '').value

        self.last_pose = None
        self.read_aloud = False
        if "CABOT_OPTION_READ_ALOUD_VIB_NOTIFICATION" in os.environ:
            if os.environ["CABOT_OPTION_READ_ALOUD_VIB_NOTIFICATION"] == "1":
                self.read_aloud = True
                CaBotRclpyUtil.info("Read aloud vib notification is set to True")
            else:
                CaBotRclpyUtil.info("Read aloud vib notification is set to False")
        else:
            CaBotRclpyUtil.info("Read aloud vib notification is set to False (no CABOT_OPTION_READ_ALOUD_VIB_NOTIFICATION value)")

        i18n.set_language(self.lang)

        packages = ['cabot_ui']
        if self.site:
            packages.append(self.site)
        i18n.load_from_packages(packages)

        self.last_social_announce = None
        self.last_notify_turn = None

    def _activity_log(self, category="", text="", memo="", visualize=False):
        log = cabot_msgs.msg.Log()
        log.header.stamp = self._node.get_clock().now().to_msg()
        log.category = category
        log.text = text
        log.memo = memo
        self.activity_log_pub.publish(log)
        CaBotRclpyUtil.info(F"{category}:{text}:{memo}")

        if visualize and self.last_pose is not None:
            self.visualizer.spoken.append((self.last_pose['ros_pose'], F"{text}, {memo}", category))
            self.visualizer.visualize()

    def _pose_log(self):
        if not self.last_pose:
            return
        log = cabot_msgs.msg.PoseLog()
        log.header.stamp = self._node.get_clock().now().to_msg()
        log.header.frame_id = self.last_pose['global_frame']
        log.pose = self.last_pose['ros_pose']
        log.lat = self.last_pose['global_position'].lat
        log.lng = self.last_pose['global_position'].lng
        log.floor = self.last_pose['current_floor']
        self.pose_log_pub.publish(log)

    def change_language(self, lang):
        self._activity_log("change language", lang, f"previous={self.lang}")
        self.lang = lang
        i18n.set_language(self.lang)

    def speak(self, text, force=True, pitch=50, volume=50, rate=50):
        if text is None:
            return

        self._activity_log("speech request", text, self.lang, visualize=True)

        # TODO:
        voice = 'male'
        rate = 50

        speak_proxy = self._node.create_client(cabot_msgs.srv.Speak, '/speak', callback_group=MutuallyExclusiveCallbackGroup())
        try:
            if not speak_proxy.wait_for_service(timeout_sec=1):
                CaBotRclpyUtil.error("Service cannot be found")
                return
            CaBotRclpyUtil.info(F"try to speak {text} (v={voice}, r={rate}, p={pitch}) {force}")
            request = cabot_msgs.srv.Speak.Request()
            request.text = text
            request.rate = rate
            request.pitch = pitch
            request.volume = volume
            request.lang = self.lang
            request.voice = voice
            request.force = force
            request.priority = 50
            request.timeout = 2.0
            request.channels = cabot_msgs.srv.Speak.Request.CHANNEL_BOTH
            speak_proxy.call_async(request)
            CaBotRclpyUtil.info("speak requested")
        except InvalidServiceNameException as e:
            CaBotRclpyUtil.error(F"Service call failed: {e}")

    def vibrate(self, pattern=vibration.UNKNOWN):
        self._activity_log("cabot/interface", "vibration", vibration.get_name(pattern), visualize=True)
        msg = std_msgs.msg.Int8()
        msg.data = pattern
        self.note_pub.publish(msg)

    def read_aloud_vibration(self, pattern=vibration.UNKNOWN):
        if not self.read_aloud:
            return

        if pattern == vibration.FRONT:
            self.speak(i18n.localized_string("HANDLE_START"))
        elif pattern == vibration.RIGHT_ABOUT_TURN:
            self.speak(i18n.localized_string("HANDLE_RIGHT_ABOUT_TURN"))
        elif pattern == vibration.RIGHT_TURN:
            self.speak(i18n.localized_string("HANDLE_RIGHT_TURN"))
        elif pattern == vibration.RIGHT_DEV:
            self.speak(i18n.localized_string("HANDLE_RIGHT_DEV"))
        elif pattern == vibration.LEFT_ABOUT_TURN:
            self.speak(i18n.localized_string("HANDLE_LEFT_ABOUT_TURN"))
        elif pattern == vibration.LEFT_TURN:
            self.speak(i18n.localized_string("HANDLE_LEFT_TURN"))
        elif pattern == vibration.LEFT_DEV:
            self.speak(i18n.localized_string("HANDLE_LEFT_DEV"))

    # menu interface

    def menu_changed(self, menu=None, backed=False, usage=False):
        if menu is None:
            return

        if backed:
            self.speak(menu.title, force=True)

        self.speak(menu.description, force=not backed)
        if usage and menu.usage:
            self.speak("__pose__", force=False)
            self.speak(menu.usage, force=False, pitch=25)

    def pause_navigation(self):
        self._activity_log("cabot/interface", "navigation", "pause")
        self.speak(i18n.localized_string("PAUSE_NAVIGATION"))

    def cancel_navigation(self):
        pass  # self.speak(i18n.localized_string("CANCEL_NAVIGATION"))

    def resume_navigation(self):
        self._activity_log("cabot/interface", "navigation", "resume")
        self.speak(i18n.localized_string("RESUME_NAVIGATION"))

    def start_exploration(self):
        pass  # self.speak(i18n.localized_string("START_EXPLORATION"))

    # navigate interface

    def activity_log(self, category="", text="", memo=""):
        self._activity_log(category, text, memo)

    def in_preparation(self):
        self._activity_log("cabot/interface", "status", "prepare")
        self.speak(i18n.localized_string("IN_PRERARATION"))

    def i_am_ready(self):
        self._activity_log("cabot/interface", "status", "ready")
        self.speak(i18n.localized_string("I_AM_READY"))

    def start_navigation(self):
        self._activity_log("cabot/interface", "navigation", "start")
        self.vibrate(vibration.FRONT)
        self.read_aloud_vibration(vibration.FRONT)

    def update_pose(self, **kwargs):
        self.last_pose = kwargs
        self._pose_log()

    def notify_turn(self, turn=None, pose=None):
        if self.last_notify_turn and \
           self._node.get_clock().now() - self.last_notify_turn < UserInterface.NOTIFY_TURN_INTERVAL:
            return
        pattern = vibration.UNKNOWN
        text = ""
        msgs = [std_msgs.msg.String(), std_msgs.msg.Float32()]
        if turn.turn_type == Turn.Type.Normal:
            if turn.angle <= -180/4*3:
                pattern = vibration.RIGHT_ABOUT_TURN
                text = "right about turn"
            elif turn.angle <= -180/3:
                pattern = vibration.RIGHT_TURN
                text = "right turn"
            elif turn.angle >= 180/4*3:
                pattern = vibration.LEFT_ABOUT_TURN
                text = "left about turn"
            elif turn.angle >= 180/3:
                pattern = vibration.LEFT_TURN
                text = "left turn"
            msgs[0].data = str(Turn.Type.Normal)
            self._activity_log("cabot/turn_type", "Type.Normal")
        elif turn.turn_type == Turn.Type.Avoiding:
            if turn.angle <= 0:
                pattern = vibration.RIGHT_DEV
                text = "slight right"
            if turn.angle >= 0:
                pattern = vibration.LEFT_DEV
                text = "slight left"
            msgs[0].data = str(Turn.Type.Avoiding)
            self._activity_log("cabot/turn_type", "Type.Avoiding")
        msgs[1].data = turn.angle
        self.turn_type_pub.publish(msgs[0])
        self.turn_angle_pub.publish(msgs[1])
        self.last_notify_turn = self._node.get_clock().now()
        self._activity_log("cabot/interface", "turn angle", str(turn.angle))
        self._activity_log("cabot/interface", "notify", text)
        self.vibrate(pattern)
        self.read_aloud_vibration(pattern)

    def notify_human(self, angle=0):
        vib = vibration.RIGHT_DEV
        if angle > 0:
            vib = vibration.LEFT_DEV

        self._activity_log("cabot/interface", "human")
        self.vibrate(pattern=vib)
        self.speak(i18n.localized_string("AVOIDING_A_PERSON"))

    def have_arrived(self, goal):
        raise RuntimeError("Should no use this func")
        name = goal.goal_name_pron
        desc = goal.goal_description

        if name:
            if desc:
                self.speak(i18n.localized_string("YOU_HAVE_ARRIVED_WITH_NAME_AND_DESCRIPTION").format(name, desc))
            else:
                self.speak(i18n.localized_string("YOU_HAVE_ARRIVED_WITH_NAME").format(name))
        else:
            self.speak(i18n.localized_string("YOU_HAVE_ARRIVED"))
        self._activity_log("cabot/interface", "navigation", "arrived")

    def approaching_to_poi(self, poi=None):
        statement = poi.approaching_statement()
        if statement:
            self.speak(statement)
            self._activity_log("cabot/interface", "poi", "approaching")

    def approached_to_poi(self, poi=None):
        statement = poi.approached_statement()
        if statement:
            self.speak(statement)
            self._activity_log("cabot/interface", "poi", "approached")

    def passed_poi(self, poi=None):
        statement = poi.passed_statement()
        if statement:
            self.speak(statement)
            self._activity_log("cabot/interface", "poi", "passed")

    def could_not_get_current_location(self):
        self.speak(i18n.localized_string("COULD_NOT_GET_CURRENT_LOCATION"))

    def enter_goal(self, goal):
        pass

    def exit_goal(self, goal):
        pass

    def announce_social(self, message: SNMessage):
        self._activity_log("cabot/interface", message.type.name, message.code.name)
        self.speak(i18n.localized_string(message.code.name))

    def request_sound(self, sound: SNMessage):
        self._activity_log("cabot/interface", sound.type.name, sound.code.name)
        e = NavigationEvent("sound", sound.code.name)
        msg = std_msgs.msg.String()
        msg.data = str(e)
        self.event_pub.publish(msg)

    def set_pause_control(self, flag):
        self._activity_log("cabot/interface", "pause_control", str(flag))
        if flag:
            self.speak(i18n.localized_string("PAUSE_CONTROL"))

    def please_call_elevator(self, pos):
        self._activity_log("cabot/interface", "navigation", "elevator button")
        if pos:
            self.speak(i18n.localized_string("CALL_ELEVATOR_PLEASE_ON_YOUR",
                                             i18n.localized_string(pos)))
        else:
            self.speak(i18n.localized_string("CALL_ELEVATOR_PLEASE"))

    def elevator_opening(self):
        self._activity_log("cabot/interface", "navigation", "elevator opening")
        self.vibrate(vibration.FRONT)
        self.speak(i18n.localized_string("ELEVATOR_IS_OPENING"))

    def floor_changed(self, floor):
        self._activity_log("cabot/interface", "navigation", "floor_changed")
        self.speak(i18n.localized_string("GETTING_OFF_THE_ELEVATOR"))

    def queue_start_arrived(self):
        self._activity_log("cabot/interface", "queue", "start arrived")
        self.speak(i18n.localized_string("GOING_TO_GET_IN_LINE"))

    def queue_proceed(self):
        self._activity_log("cabot/interface", "queue", "proceed")
        self.vibrate(vibration.FRONT)

    def please_pass_door(self):
        self._activity_log("cabot/interface", "navigation", "manual door")
        self.speak(i18n.localized_string("DOOR_POI_USER_ACTION"))

    def door_passed(self):
        self._activity_log("cabot/interface", "navigation", "door passed")
        self.speak(i18n.localized_string("DOOR_POI_PASSED"))

    def please_follow_behind(self):
        self._activity_log("cabot/interface", "navigation", "please_follow_behind")
        self.speak(i18n.localized_string("FOLLOW_BEHIND_PLEASE_NARROW"))

    def please_return_position(self):
        self._activity_log("cabot/interface", "navigation", "please_return_position")
        self.speak(i18n.localized_string("RETURN_TO_POSITION_PLEASE"))<|MERGE_RESOLUTION|>--- conflicted
+++ resolved
@@ -48,12 +48,9 @@
         self.note_pub = node.create_publisher(std_msgs.msg.Int8, "/cabot/notification", 10, callback_group=MutuallyExclusiveCallbackGroup())
         self.activity_log_pub = node.create_publisher(cabot_msgs.msg.Log, "/cabot/activity_log", 10, callback_group=MutuallyExclusiveCallbackGroup())
         self.pose_log_pub = node.create_publisher(cabot_msgs.msg.PoseLog, "/cabot/pose_log", 10, callback_group=MutuallyExclusiveCallbackGroup())
-<<<<<<< HEAD
+        self.event_pub = self._node.create_publisher(std_msgs.msg.String, "/cabot/event", 10, callback_group=MutuallyExclusiveCallbackGroup())
         self.turn_angle_pub = node.create_publisher(std_msgs.msg.Float32, "/cabot/turn_angle", 10, callback_group=MutuallyExclusiveCallbackGroup())
         self.turn_type_pub = node.create_publisher(std_msgs.msg.String, "/cabot/turn_type", 10, callback_group=MutuallyExclusiveCallbackGroup())
-=======
-        self.event_pub = self._node.create_publisher(std_msgs.msg.String, "/cabot/event", 10, callback_group=MutuallyExclusiveCallbackGroup())
->>>>>>> 4493f552
 
         self.lang = node.declare_parameter("language", "en").value
         self.site = node.declare_parameter("site", '').value
