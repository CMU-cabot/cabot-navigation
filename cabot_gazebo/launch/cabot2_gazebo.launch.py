--- conflicted
+++ resolved
@@ -99,11 +99,8 @@
     use_gnss = LaunchConfiguration('use_gnss')
     wireless_config_file = LaunchConfiguration('wireless_config_file')
     gdb = LaunchConfiguration('gdb')
-<<<<<<< HEAD
     use_low_obstacle_detect = LaunchConfiguration('use_low_obstacle_detect')
-=======
     use_directional_indicator = LaunchConfiguration('use_directional_indicator')
->>>>>>> 0c9b604a
 
     gazebo_params = os.path.join(
         pkg_dir,
@@ -190,15 +187,14 @@
             description='use gdb'
         ),
         DeclareLaunchArgument(
-<<<<<<< HEAD
             'use_low_obstacle_detect',
             default_value='false',
             description='use low obstacle detection'
-=======
+        ),
+        DeclareLaunchArgument(
             'use_directional_indicator',
             default_value=EnvironmentVariable('CABOT_USE_DIRECTIONAL_INDICATOR', default_value='false'),
             description='If true, the directional indicator on the handle is enabled'
->>>>>>> 0c9b604a
         ),
 
         LogInfo(
