// Copyright (c) 2024  Carnegie Mellon University
//
// Permission is hereby granted, free of charge, to any person obtaining a copy
// of this software and associated documentation files (the "Software"), to deal
// in the Software without restriction, including without limitation the rights
// to use, copy, modify, merge, publish, distribute, sublicense, and/or sell
// copies of the Software, and to permit persons to whom the Software is
// furnished to do so, subject to the following conditions:
//
// The above copyright notice and this permission notice shall be included in all
// copies or substantial portions of the Software.
//
// THE SOFTWARE IS PROVIDED "AS IS", WITHOUT WARRANTY OF ANY KIND, EXPRESS OR
// IMPLIED, INCLUDING BUT NOT LIMITED TO THE WARRANTIES OF MERCHANTABILITY,
// FITNESS FOR A PARTICULAR PURPOSE AND NONINFRINGEMENT. IN NO EVENT SHALL THE
// AUTHORS OR COPYRIGHT HOLDERS BE LIABLE FOR ANY CLAIM, DAMAGES OR OTHER
// LIABILITY, WHETHER IN AN ACTION OF CONTRACT, TORT OR OTHERWISE, ARISING FROM,
// OUT OF OR IN CONNECTION WITH THE SOFTWARE OR THE USE OR OTHER DEALINGS IN THE
// SOFTWARE.


#include <cabot_navigation2/cabot_rotation_shim_controller.hpp>
#include <pluginlib/class_list_macros.hpp>
PLUGINLIB_EXPORT_CLASS(cabot_navigation2::CaBotRotationShimController, nav2_core::Controller)

namespace cabot_navigation2
{

CaBotRotationShimController::CaBotRotationShimController()
: nav2_rotation_shim_controller::RotationShimController()
{
}

geometry_msgs::msg::TwistStamped
CaBotRotationShimController::computeRotateToHeadingCommand(
  const double & angular_distance_to_heading,
  const geometry_msgs::msg::PoseStamped & pose,
  const geometry_msgs::msg::Twist & velocity)
{
  geometry_msgs::msg::TwistStamped cmd_vel;
  cmd_vel.header = pose.header;
  const double sign = angular_distance_to_heading > 0.0 ? 1.0 : -1.0;
  const double angular_vel = sign * std::min(std::abs(angular_distance_to_heading), rotate_to_heading_angular_vel_);
  const double & dt = control_duration_;
<<<<<<< HEAD
  // const double min_feasible_angular_speed = std::min(angular_distance_to_heading, velocity.angular.z - max_angular_accel_ * dt);
  // const double max_feasible_angular_speed = std::min(angular_distance_to_heading, velocity.angular.z + max_angular_accel_ * dt);
=======
>>>>>>> 52d0753a
  const double min_feasible_angular_speed = velocity.angular.z - max_angular_accel_ * dt;
  const double max_feasible_angular_speed = velocity.angular.z + max_angular_accel_ * dt;
  cmd_vel.twist.angular.z =
    std::clamp(angular_vel, min_feasible_angular_speed, max_feasible_angular_speed);

  isCollisionFree(cmd_vel, angular_distance_to_heading, pose);
  return cmd_vel;
}

geometry_msgs::msg::TwistStamped CaBotRotationShimController::computeVelocityCommands(
  const geometry_msgs::msg::PoseStamped & pose,
  const geometry_msgs::msg::Twist & velocity,
  nav2_core::GoalChecker * goal_checker)
{
  auto node = node_.lock();

  if (path_updated_) {
    nav2_costmap_2d::Costmap2D * costmap = costmap_ros_->getCostmap();
    std::unique_lock<nav2_costmap_2d::Costmap2D::mutex_t> lock(*(costmap->getMutex()));

    std::lock_guard<std::mutex> lock_reinit(mutex_);
    try {
      geometry_msgs::msg::Pose sampled_pt_base = transformPoseToBaseFrame(getNearestPathPt(pose));

      double angular_distance_to_heading =
        std::atan2(sampled_pt_base.position.y, sampled_pt_base.position.x);
      double distance_to_heading = hypot(sampled_pt_base.position.x, sampled_pt_base.position.y);

      RCLCPP_DEBUG(
        logger_,
        "angular_distance_to_heading: abs(%.2f) <> %.2f, distance_to_heading: %.2f <> %.2f",
        angular_distance_to_heading, angular_dist_threshold_, distance_to_heading, forward_sampling_distance_);
      if (distance_to_heading >= forward_sampling_distance_ * 0.9 &&
        fabs(angular_distance_to_heading) > angular_dist_threshold_ && velocity.linear.x < 0.1)
      {
        RCLCPP_DEBUG(
          logger_,
          "Robot is not within the new path's rough heading, rotating to heading...");
        return computeRotateToHeadingCommand(angular_distance_to_heading, pose, velocity);
      } else {
        RCLCPP_DEBUG(
          logger_,
          "Robot is at the new path's rough heading, passing to controller");
        path_updated_ = false;
      }
    } catch (const std::runtime_error & e) {
      RCLCPP_DEBUG(
        logger_,
        "Rotation Shim Controller was unable to find a sampling point,"
        " a rotational collision was detected, or TF failed to transform"
        " into base frame! what(): %s", e.what());
      path_updated_ = false;
    }
  }

  // If at this point, use the primary controller to path track
  return primary_controller_->computeVelocityCommands(pose, velocity, goal_checker);
}

geometry_msgs::msg::PoseStamped CaBotRotationShimController::getNearestPathPt(const geometry_msgs::msg::PoseStamped & pose)
{
  if (current_path_.poses.size() < 2) {
    throw nav2_core::PlannerException(
            "Path is too short to find a valid sampled path point for rotation.");
  }

  // find the nearest pose in the path from the current robot pose
  double dx, dy, dist;
  double mind = 10000;
  unsigned int mini;
  for (unsigned int i = 1; i != current_path_.poses.size(); i++) {
    dx = current_path_.poses[i].pose.position.x - pose.pose.position.x;
    dy = current_path_.poses[i].pose.position.y - pose.pose.position.y;
    dist = hypot(dx, dy);
    if (dist < mind) {
      mind = dist;
      mini = i;
    }
  }

  RCLCPP_INFO(
    node_.lock()->get_logger(), "minimum distance %ld %.2f (%.2f, %.2f) - (%.2f, %.2f)",
    mini, mind, current_path_.poses[mini].pose.position.x, current_path_.poses[mini].pose.position.y,
    pose.pose.position.x, pose.pose.position.y);

  geometry_msgs::msg::Pose start = current_path_.poses.front().pose;
  // Find the first point at least sampling distance away from the nearest point
  for (unsigned int i = mini; i != current_path_.poses.size(); i++) {
    dx = current_path_.poses[i].pose.position.x - start.position.x;
    dy = current_path_.poses[i].pose.position.y - start.position.y;
    if (hypot(dx, dy) >= forward_sampling_distance_) {
      current_path_.poses[i].header.frame_id = current_path_.header.frame_id;
      current_path_.poses[i].header.stamp = clock_->now();  // Get current time transformation
      RCLCPP_INFO(
        node_.lock()->get_logger(), "return %ld %.2f (%.2f, %.2f) - (%.2f, %.2f)",
        i, hypot(dx, dy), current_path_.poses[i].pose.position.x, current_path_.poses[i].pose.position.y,
        pose.pose.position.x, pose.pose.position.y);
      return current_path_.poses[i];
    }
  }

  throw nav2_core::PlannerException(
          std::string(
            "Unable to find a sampling point at least %0.2f from the robot,"
            "passing off to primary controller plugin.", forward_sampling_distance_));
}

geometry_msgs::msg::Pose
CaBotRotationShimController::transformPoseToBaseFrame(const geometry_msgs::msg::PoseStamped & pt)
{
  auto node = node_.lock();
  geometry_msgs::msg::PoseStamped pt_base;
  if (!nav2_util::transformPoseInTargetFrame(pt, pt_base, *tf_, costmap_ros_->getBaseFrameID(), 1.0)) {
    throw nav2_core::PlannerException("Failed to transform pose to base frame!");
  }
  return pt_base.pose;
}
}  // namespace cabot_navigation2<|MERGE_RESOLUTION|>--- conflicted
+++ resolved
@@ -42,11 +42,6 @@
   const double sign = angular_distance_to_heading > 0.0 ? 1.0 : -1.0;
   const double angular_vel = sign * std::min(std::abs(angular_distance_to_heading), rotate_to_heading_angular_vel_);
   const double & dt = control_duration_;
-<<<<<<< HEAD
-  // const double min_feasible_angular_speed = std::min(angular_distance_to_heading, velocity.angular.z - max_angular_accel_ * dt);
-  // const double max_feasible_angular_speed = std::min(angular_distance_to_heading, velocity.angular.z + max_angular_accel_ * dt);
-=======
->>>>>>> 52d0753a
   const double min_feasible_angular_speed = velocity.angular.z - max_angular_accel_ * dt;
   const double max_feasible_angular_speed = velocity.angular.z + max_angular_accel_ * dt;
   cmd_vel.twist.angular.z =
