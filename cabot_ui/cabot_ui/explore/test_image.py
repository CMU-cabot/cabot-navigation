import rclpy
from rclpy.node import Node
from std_msgs.msg import String
from sensor_msgs.msg import Image
from nav_msgs.msg import Odometry
import tf_transformations
import numpy as np
import cv2
from cv2 import aruco
from typing import Tuple, Dict, List, Any, Union, Optional
import message_filters
import base64
import requests
import textwrap
import os
import datetime
import json
import pickle
from cv_bridge import CvBridge
import re
import time
from packaging.version import Version
from . import test_speak
import json
from cabot_msgs.msg import Log
from copy import copy
from transformers import AutoImageProcessor, AutoModel, AutoTokenizer
import torch
from .log_maker import log_image_and_gpt_response
from .test_semantic import extract_image_feature, concat_features, extract_text_feature
import std_msgs.msg
from PIL import Image as PILImage
from .WebCameraManager import WebCameraManager
import traceback
import threading
from .prompt import PROMPT_EXPLORE, PROMPT_MIDDLE, PROMPT_NAVIGATION

"""
This script will output the GPT-generated explanation from the images captured by the robot.

0. put this script in cabot/cabot-navigation/docker/home/ros2_ws/src

1. launch simulator
```
$ cd cabot/cabot-navigation
$ ./launch.sh -s -e
```

3. Run this script
```
$ cd cabot/cabot-navigation
$ docker compose exec navigation bash
--- in container ---
$ source install/setup.bash
$ cd /home/developer/ros2_ws/src
$ python3 test_image.py
```

This script will output the current local costmap to `local_costmap.npy` file.
"""

class CaBotImageNode(Node):
    def __init__(self, use_left: bool = True, use_right: bool = True):
        super().__init__("cabot_map_node")

        self.mode = self.declare_parameter("mode").value
        self.should_speak = self.declare_parameter("should_speak").value
        self.log_dir = self.declare_parameter("log_dir").value
        self.log_dir = os.path.join(self.log_dir, "exploration")
        self.debug = self.declare_parameter("debug").value
        self.once = self.declare_parameter("once").value
        self.no_explain_mode = self.declare_parameter("no_explain_mode").value
        self.is_sim = self.declare_parameter("is_sim").value
        self.logger = self.get_logger()
        self.apikey = self.declare_parameter("apikey").value
        self.persona = self.declare_parameter("persona").value
        self.ready = False
        self.realsense_ready = False
        self.explore_main_loop_ready = False

        self.latest_explained_front_image = None
        self.latest_explained_left_image = None
        self.latest_explained_right_image = None
        self.latest_explain = "None"

        self.latest_explained_info_pub = self.create_publisher(String, "/cabot/latest_explained_info", 10)
        self.latest_explained_front_image_pub = self.create_publisher(Image, "/cabot/latest_explained_front_image", 10)
        self.latest_explained_left_image_pub = self.create_publisher(Image, "/cabot/latest_explained_left_image", 10)
        self.latest_explained_right_image_pub = self.create_publisher(Image, "/cabot/latest_explained_right_image", 10)
        self.latest_web_camera_image_pub = self.create_publisher(Image, "/cabot/latest_web_camera_image", 10)
        self.camera_ready_pub = self.create_publisher(std_msgs.msg.Bool, "/cabot/camera_ready", 10)
        self.prompt_sub = self.create_subscription(std_msgs.msg.String, "/cabot/persona", self.persona_callback, 10)

        self.log_dir = os.path.join(self.log_dir, "gpt")
        os.makedirs(self.log_dir, exist_ok=True)
        self.logger.info(f"Saving images to {self.log_dir}")

        if self.mode == "surronding_explain_mode" or  self.mode =="semantic_map_mode":
            valid_state = "running"
        elif self.mode == "intersection_detection_mode":
            valid_state = "paused"
        
        self.valid_state = valid_state

        if self.is_sim:
            self.logger.info("Using simulation environment")
            self.front_camera_topic_name = "/camera/color/image_raw"
            self.left_camera_topic_name = "/camera/color/image_raw"
            self.right_camera_topic_name = "/camera/color/image_raw"
            self.front_depth_topic_name = "/camera/depth/image_raw"
            self.left_depth_topic_name = "/camera/depth/image_raw"
            self.right_depth_topic_name = "/camera/depth/image_raw"
        else:
            self.front_camera_topic_name = "/rs1/color/image_raw"
            self.front_depth_topic_name = "/rs1/aligned_depth_to_color/image_raw"
            if use_right:
                self.right_camera_topic_name = "/rs2/color/image_raw"
                self.right_depth_topic_name = "/rs2/aligned_depth_to_color/image_raw"
            else:
                # if right camera is not used, use the front camera as the right camera
                self.right_camera_topic_name = self.front_camera_topic_name
                self.right_depth_topic_name = self.front_depth_topic_name
            if use_left:
                self.left_camera_topic_name = "/rs3/color/image_raw"
                self.left_depth_topic_name = "/rs3/aligned_depth_to_color/image_raw"
            else:
                # if left camera is not used, use the front camera as the left camera
                self.left_camera_topic_name = self.front_camera_topic_name
                self.left_depth_topic_name = self.front_depth_topic_name
        
        # odom subscriber
        self.odom_topic_name = "/odom"
        
        self.front_image = None
        self.front_depth = None
        self.left_image = None
        self.left_depth = None
        self.right_image = None
        self.right_depth = None

        self.webcamera_image = None

        self.front_marker_detected = False
        self.left_marker_detected = False
        self.right_marker_detected = False

        self.odom = None

        self.cabot_nav_state = "running"
        self.touching = False
        if self.is_sim:
            self.touching = True
        self.consequtive_touch_count = 0
        # cabot nav state subscriber
        self.cabot_nav_state_sub = self.create_subscription(String, "/cabot/nav_state", self.cabot_nav_state_callback, 10)

        # transient_local_qos = QoSProfile(depth=1, durability=QoSDurabilityPolicy.TRANSIENT_LOCAL)
        # self.localize_status_pub = self.create_publisher(MFLocalizeStatus, "/localize_status", transient_local_qos)
        
        self.image_front_sub = message_filters.Subscriber(self, Image, self.front_camera_topic_name)
        # self.depth_front_sub = message_filters.Subscriber(self, Image, self.front_depth_topic_name)
        self.image_left_sub = message_filters.Subscriber(self, Image, self.left_camera_topic_name)
        # self.depth_left_sub = message_filters.Subscriber(self, Image, self.left_depth_topic_name)
        self.image_right_sub = message_filters.Subscriber(self, Image, self.right_camera_topic_name)
        # self.depth_right_sub = message_filters.Subscriber(self, Image, self.right_depth_topic_name)
        self.odom_sub = message_filters.Subscriber(self, Odometry, self.odom_topic_name)
        
        self.activity_sub = self.create_subscription(Log, "/cabot/activity_log", self.activity_callback, 10)
        self.event_sub = self.create_subscription(std_msgs.msg.String, "/cabot/event", self.event_callback, 10)
        self.touch_sub = self.create_subscription(std_msgs.msg.Int16, "/cabot/touch", self.touch_callback, 10)
        # subscribers = [self.odom_sub, self.image_front_sub, self.depth_front_sub, self.image_left_sub, self.depth_left_sub, self.image_right_sub, self.depth_right_sub]
        subscribers = [self.odom_sub, self.image_front_sub, self.image_left_sub, self.image_right_sub]
        
        self.ts = message_filters.ApproximateTimeSynchronizer(subscribers, 10, 0.1)
        self.ts.registerCallback(self.image_callback)

        self.logger.info(f"Subscribed to {self.front_camera_topic_name}, {self.left_camera_topic_name}, {self.right_camera_topic_name}, {self.odom_topic_name}")
        self.logger.info(f"CaBotImageNode initialized. in mode = {self.mode} cabot nav state: {self.cabot_nav_state}")
        
        self.gpt_explainer = GPTExplainer(
                log_dir=self.log_dir,
                mode=self.mode,
                node=self,
                should_speak=self.should_speak,
                api_key=self.apikey,
                persona=self.persona,
                # dummy=True if is_sim else False
            )
        self.web_camera_ready  = False

        self.logger.info("Opening web camera")
        self.web_camera_manager = WebCameraManager(logger=self.logger, log_dir=self.log_dir, resolution="4k")
        if self.web_camera_manager.is_open():
            self.logger.info("Web camera is open")
            test_speak.speak_text("Webカメラが起動しました")
            self.web_camera_ready = True
        else:
            self.logger.info("Web camera is not open in the first attempt. Trying again in a different thread")
            self.open_webcam_loop()

        self.can_speak_explanation = True
        self.can_speak_timer = None
        self.in_conversation = False
        self.last_saved_images_time = time.time()

        if self.is_sim:
            # to save OpenAI API cost, set the max loop to 10
            self.max_loop = 10
        else:
            self.max_loop = -1
        self.loop_count = 0

        #do loop in different threading no timer
        self.timer = threading.Timer(0.1, self.loop).start()

        self.webcam_timer = None

        if self.web_camera_ready:
            self.publish_camera_ready()
            # self.get_web_camera_image() # use this only when after discussing with the team

    def get_web_camera_image(self):
        # Function to capture and schedule the next image capture
        def _capture_and_schedule():
            self.webcamera_image = self.web_camera_manager.get_frame()
            self.logger.info("Captured web camera image")
            # Schedule the next capture 1 second later

        self.webcam_timer = threading.Timer(1.0, _capture_and_schedule).start()

    def persona_callback(self, msg: std_msgs.msg.String):
        self.logger.info(f"[CabotImageNode] Received persona: {msg.data}")
        self.persona = msg.data
        self.gpt_explainer.update_persona(self.persona)

    def open_webcam_loop(self):
        # open the webcam in different thread until it is opened
        def _open_webcam_loop():
            while not self.web_camera_manager.is_open():
                self.web_camera_manager = WebCameraManager(logger=self.logger, log_dir=self.log_dir, resolution="4k")
                time.sleep(1)
            self.logger.info("Web camera is open")
            test_speak.speak_text("Webカメラが起動しました")
            self.web_camera_ready = True
            self.publish_camera_ready()
            self.publish_latest_explained_info()
        thread = threading.Thread(target=_open_webcam_loop)
        thread.start()

    def publish_camera_ready(self):
        def _publish_camera_ready():
            for i in range(10):
                # publish the camera ready status after i seconds
                self.logger.info(f"Publishing camera ready status after {i} seconds")
                self.camera_ready_pub.publish(std_msgs.msg.Bool(data=True))
        thread = threading.Thread(target=_publish_camera_ready)
        thread.start()

    def touch_callback(self, msg: std_msgs.msg.Int16):
        if msg.data == 1:
            self.consequtive_touch_count += 1
        else:
            self.consequtive_touch_count -= 1

        self.consequtive_touch_count = max(0, self.consequtive_touch_count)
        self.consequtive_touch_count = min(10, self.consequtive_touch_count)

        if self.consequtive_touch_count > 5:
            self.touching = True
        else:
            if self.touching:
                test_speak.speak_text("", force=True)
            self.touching = False

    def publish_latest_explained_info(self):
        self.logger.info("Publishing latest explained info")
        msg = String()
        msg.data = self.latest_explain
        self.latest_explained_info_pub.publish(msg)

        # publish the images
        bridge = CvBridge()
        if self.latest_explained_front_image is not None:
            front_image_msg = bridge.cv2_to_imgmsg(self.latest_explained_front_image, encoding="rgb8")
            self.latest_explained_front_image_pub.publish(front_image_msg)
        
        if self.latest_explained_left_image is not None:
            left_image_msg = bridge.cv2_to_imgmsg(self.latest_explained_left_image, encoding="rgb8")
            self.latest_explained_left_image_pub.publish(left_image_msg)

        if self.latest_explained_right_image is not None:
            right_image_msg = bridge.cv2_to_imgmsg(self.latest_explained_right_image, encoding="rgb8")
            self.latest_explained_right_image_pub.publish(right_image_msg)

        if self.webcamera_image is not None:
            # make the resolution smaller
            self.webcamera_image = cv2.resize(self.webcamera_image, (320, 240))
            webcamera_image_msg = bridge.cv2_to_imgmsg(self.webcamera_image, encoding="rgb8")
            self.latest_web_camera_image_pub.publish(webcamera_image_msg)

        self.logger.info("Published latest explained info")
    
    def activity_callback(self, msg: Log):
        if msg.category == "cabot/interface" and msg.memo == "ready":
            self.ready = True
        elif msg.category == "ble speech request completed":
            if not self.can_speak_explanation:
                # set can_speak_explanation to True 3 sec later in different thread
                thread = threading.Timer(3.0, self.reset_can_speak).start()

                if self.can_speak_timer is not None:
                    self.can_speak_timer.cancel()

    def event_callback(self, msg):
        if msg.data == "navigation_startchat" or msg.data == "navigation_tmp_startchat": # if we start conversation on iPhone this does not get called
            self.in_conversation = True
        elif msg.data == "navigation_finishchat" or msg.data == "navigation_tmp_finishchat":
            self.in_conversation = False
        elif msg.data == "navigation_main_loop_start":
            self.explore_main_loop_ready = True
        elif "navigation;destination;goal" in msg.data:
            self.explore_main_loop_ready = True
        elif msg.data == "navigation;cancel":
            # self.explore_main_loop_ready = False
            test_speak.speak_text("", force=True)

    def reset_can_speak(self):
        self.logger.info("can speak explanation set to True by timer")
        self.can_speak_explanation = True
        if self.can_speak_timer is not None:
            self.can_speak_timer.cancel()

    def cabot_nav_state_callback(self, msg: String):
        if self.cabot_nav_state != msg.data:
            self.logger.info(f"cabot nav state: {self.cabot_nav_state}")
        self.cabot_nav_state = msg.data
    
    def image_callback(self, msg_odom, msg_front, msg_left, msg_right):
<<<<<<< HEAD

=======
>>>>>>> 39440dd6
        # if self.cabot_nav_state != self.valid_state: return
        if time.time() - self.last_saved_images_time < 0.1: return # just not to overload the system
        self.last_saved_images_time = time.time()

        # save the odom
        quaternion = (msg_odom.pose.pose.orientation.x, msg_odom.pose.pose.orientation.y, msg_odom.pose.pose.orientation.z, msg_odom.pose.pose.orientation.w)
        roll, pitch, yaw = tf_transformations.euler_from_quaternion(quaternion)
        odom = np.array([msg_odom.pose.pose.position.x, msg_odom.pose.pose.position.y, yaw])
        self.odom = odom        

        front_image = np.array(msg_front.data).reshape(msg_front.height, msg_front.width, 3)
        left_image = np.array(msg_left.data).reshape(msg_left.height, msg_left.width, -1)
        right_image = np.array(msg_right.data).reshape(msg_right.height, msg_right.width, -1)

        # flip left_image vertically and then horizontally
        left_image = cv2.flip(left_image, -1)

        # convert colors from BGR to RGB for all images
        front_image = cv2.cvtColor(front_image, cv2.COLOR_BGR2RGB)
        left_image = cv2.cvtColor(left_image, cv2.COLOR_BGR2RGB)
        right_image = cv2.cvtColor(right_image, cv2.COLOR_BGR2RGB)
        
        self.front_image = front_image
        self.left_image = left_image
        self.right_image = right_image
        if self.web_camera_manager.is_open():
            self.webcamera_image = self.web_camera_manager.get_frame()     

        self.front_marker_detected = self.detect_marker(front_image)
        self.left_marker_detected = self.detect_marker(left_image)
        self.right_marker_detected = self.detect_marker(right_image)

        if not self.realsense_ready:
            self.realsense_ready = True
            self.logger.info("Realsense ready")
            test_speak.speak_text("カメラが起動しました")
            self.publish_latest_explained_info()

        if not self.web_camera_ready and self.web_camera_manager.is_open():
            self.logger.info("Web camera is open")
            test_speak.speak_text("Webカメラが起動しました")
            self.web_camera_ready = True
            self.publish_latest_explained_info()

        if self.webcam_timer is not None:
            self.webcam_timer.cancel()
        
        self.camera_ready_pub.publish(std_msgs.msg.Bool(data=True))

    def detect_marker(self, image: np.ndarray) -> bool:
        # detect the marker in the image
        # change the process depending on the cv2 version >= 4.6
        if Version(cv2.__version__) >= Version("4.6"):
            dictionary = aruco.getPredefinedDictionary(aruco.DICT_4X4_50)
            parameters = aruco.DetectorParameters()
            cv2_image = cv2.cvtColor(image, cv2.COLOR_BGR2RGB)
            detector = aruco.ArucoDetector(dictionary, parameters)
            corners, ids, rejectedImgPoints = detector.detectMarkers(image)
        else:
            dictionary = aruco.Dictionary_get(aruco.DICT_4X4_50)
            parameters = aruco.DetectorParameters_create()
            corners, ids, rejectedImgPoints = aruco.detectMarkers(image, dictionary, parameters=parameters)
        if ids is not None:
            return True
        return False

    def loop(self):
        if self.max_loop > 0 and self.loop_count >= self.max_loop:
            self.logger.info(f"Max loop count reached. Exiting.")
            return
        is_in_valid_state = self.cabot_nav_state == self.valid_state
        self.logger.info(f"[LOOP] State; mode: {self.mode}, state: {self.cabot_nav_state}, valid_state: {self.valid_state}")
        self.loop_count += 1
        camera_ready = self.realsense_ready or self.web_camera_ready
        self.logger.info(f"going into loop with mode {self.mode}, not_explain_mode: {self.no_explain_mode}, ready: {self.ready}, realsense_ready: {self.realsense_ready}, web_camera_ready {self.web_camera_ready}, can_speak_explanation: {self.can_speak_explanation}, in_conversation: {self.in_conversation}, explore_main_loop_ready: {self.explore_main_loop_ready}")
        if not self.no_explain_mode and camera_ready and not self.in_conversation and self.explore_main_loop_ready:

            wait_time, explain = self.gpt_explainer.explain(self.front_image, self.left_image, self.right_image, self.webcamera_image)

            is_in_valid_state = self.cabot_nav_state == self.valid_state
            if self.touching and not self.in_conversation and is_in_valid_state and self.can_speak_explanation and explain != "":
                self.logger.info(f"reading because self.touching {self.touching} and not in conversation {self.in_conversation} and in valid state {is_in_valid_state} and can_speak_explanation {self.can_speak_explanation} and explain is not empty")
                test_speak.speak_text(explain)
                self.can_speak_explanation = False
                self.logger.info(f"can speak explanation set to False, waiting for {wait_time} sec")
                self.can_speak_timer = self.create_timer(wait_time, self.reset_can_speak)
                next_loop_wait_time = 3.0
            else:
                self.logger.info(f"NOT reading because self.touching {self.touching} and not in conversation {self.in_conversation} and in valid state {is_in_valid_state} and can_speak_explanation {self.can_speak_explanation} and explain is {explain}")
                next_loop_wait_time = 0.1

            self.latest_explained_front_image = self.front_image
            self.latest_explained_left_image = self.left_image
            self.latest_explained_right_image = self.right_image
            self.latest_explain = explain

            self.publish_latest_explained_info()

            if self.mode == "intersection_detection_mode":
                self.logger.info("Availability of each direction")
                self.logger.info(f"Front marker : {self.front_marker_detected}")
                self.logger.info(f"Left marker  : {self.left_marker_detected}")
                self.logger.info(f"Right marker : {self.right_marker_detected}")
                if not self.no_explain_mode:
                    self.logger.info(f"Front available (GPT) : {self.gpt_explainer.front_available}")
                    self.logger.info(f"Left available (GPT)  : {self.gpt_explainer.left_available}")
                    self.logger.info(f"Right available (GPT) : {self.gpt_explainer.right_available}")
            
            if self.debug:
                # randomly decide the values
                self.logger.info("random mode; setting the values randomly")
                self.front_marker_detected = np.random.choice([True, False])
                self.left_marker_detected = np.random.choice([True, False])
                self.right_marker_detected = np.random.choice([True, False])
                self.gpt_explainer.front_available = np.random.choice([True, False])
                self.gpt_explainer.left_available = np.random.choice([True, False])
                self.gpt_explainer.right_available = np.random.choice([True, False])
                
            if self.mode == "surronding_explain_mode":
                self.logger.info(f"surronding_explain_mode next wait time: {next_loop_wait_time}")
                self.change_timer_interval(interval=next_loop_wait_time)
        else:
            self.logger.info(f"NOT generating description because: not_explain_mode: {self.no_explain_mode}, ready: {self.ready}, realsense_ready: {self.realsense_ready}, web_camera_ready {self.web_camera_ready},c an_speak_explanation: {self.can_speak_explanation}, in_conversation: {self.in_conversation}, is_in_valid_state: {is_in_valid_state}")
            self.logger.info(f"next wait time: 0.5 (constant)")
            self.change_timer_interval(interval=0.5)

    def change_timer_interval(self, interval: float):
        self.timer = threading.Timer(interval, self.loop).start()


class GPTExplainer():
    def __init__(
            self, 
            log_dir: str,
            mode: str,
            node: Node,
            api_key: str,
            should_speak: bool = False,
            persona: str = "explore",
            dummy: bool = False
        ):
        self.dummy = dummy
        self.api_key = api_key
        self.mode = mode
        self.node = node
        self.logger = self.node.get_logger()
        self.persona = persona

        self.device = "cuda" if torch.cuda.is_available() else "cpu"

        # load vision model
        HF_MODEL_PATH = 'line-corporation/clip-japanese-base'
        self.tokenizer = AutoTokenizer.from_pretrained(HF_MODEL_PATH, trust_remote_code=True)
        self.processor = AutoImageProcessor.from_pretrained(HF_MODEL_PATH, trust_remote_code=True)
        self.model = AutoModel.from_pretrained(HF_MODEL_PATH, trust_remote_code=True)
        self.model.to(self.device)
        self.model.eval()

        # load text model
        self.text_tokenizer = AutoTokenizer.from_pretrained("cl-nagoya/sup-simcse-ja-large")
        self.text_model = AutoModel.from_pretrained("cl-nagoya/sup-simcse-ja-large")
        self.text_model.to(self.device)
        self.text_model.eval()

        self.logger.info(f"Initializing GPTExplainer with api_key: {self.api_key[:3]}...{self.api_key[-3:]}")

        self.headers = {
            "Content-Type": "application/json",
            "Authorization": f"Bearer {self.api_key}"
        }
        if self.mode == "semantic_map_mode":
            self.prompt = """
            ### 指示
            画像を説明してください。
            %s
            画像を説明するには、以下のルールに必ず従ってください。

            ### 指示に従うために必ず守るべきルール
            1. 画像の左/前/右にある物体を特定し、そのシーンを知るのに必要な大枠の情報および詳細な情報、両方を説明すること。ただ、説明する必要がない方向があれば（例：右側には何もない）その方向に関しては説明する必要はないです。
            2. 床や天井に関する説明はしなくて大丈夫です。左/前/右の説明に注力してください。
            3. 口調として、「右手には~~があります」等、視覚障害者ガイドのように話してください。
            4. 特徴的なオプジェクトや展示がある場合説明に含めること。
            5. 「何もない」という情報を含める必要ないです。
            6. 「画像は、、、」「視点」等説明を聞くユーザにとって不自然な言葉は排除してください
            7. 物体を説明する際ははっきり見える物のみ説明してください。
            8. 遠くにあって不明瞭な物の説明は不要です。また、照明の明るさや暗さに関する説明も不要です。
            9. あなたの返答は直接システムのTTSに入力されるため、ひらがなで説明してください。

            上記のルールを守り、良い説明文を生成した場合、あなたに50ドルのチップを与えます。
            JSON形式で返答してください。
            キーは、"description"キーの中に画像の説明をString型で文章で入れてください。

            最初にJSONの始まりである```json\n{から返答を開始してください。
            返答例は以下です。
            ```json
            {
            "description": "String型で周囲説明",
            }
            ```
            """
        elif self.mode == "intersection_detection_mode":
            self.prompt = """
            ### 指示1
            与えられた画像から左/前/右に歩行可能か判断してください。
            %s
            歩行可能かそうでないかの判断基準として以下を使用してください。
            また、いけるか行けないかの判断をする際には一度考えを口に出して言って、整理してください。

            ### 基準
            1. その方向が開けているか。開けていればいけるかもしれません。
            2. その方向に3mほど直進できるか。できないのであればその方向には行けません。
            3. その方向3m以内に壁があって完全に道を塞いでいるか。壁があるならその方向には行けません。
            4. その方向に3m進むとお店など別の区切られたエリアに完全に入ってしまうか。お店に入ってしまうのであれば、行けません。遠くにお店や区切られたエリアがある場合は行けるものとして大丈夫です。
            5. その方向に障害物があるか。障害物があって完全に道を塞いでいる場合は進めませんが、半分程度塞いでいて、その他は空いているスペースがある場合は行けるものとします。
            6. エリアを分けるポールによって囲まれたエリアに入ってしまうか。入ってしまうのであれば行けません。
            7. 全ての方向に行けないことはないです。全ての方向に行くことが難しいとしても最低ひとつの一番進めそうな方向を選択してください。

            上記のルールを守り、良い説明文を生成した場合、あなたに50ドルのチップを与えます。
            JSON形式で返答してください。
            キー"front_think","left_think","right_think"の中にその方向に歩行可能かの考察を書いてください。
            キー"front","left","right"の中にその方向に歩行可能かを示すbool値true,falseを入れてください。

            最初にJSONの始まりである```json\n{から返答を開始してください。
            返答例は以下です。
            ```json
            {
            "front_think": "<前方に行けるか考察>",
            "left_think": "<左方に行けるか考察>",
            "right_think": "<右方に行けるか考察>",
            "front": <true/false>,
            "left": <true/false>,
            "right": <true/false>
            }
            ```
            """
        elif self.mode == "surronding_explain_mode":
            if self.persona == "explore":
                self.prompt = PROMPT_EXPLORE
            elif self.persona == "middle":
                self.prompt = PROMPT_MIDDLE
            else:
                self.prompt = PROMPT_EXPLORE
        else:
            raise ValueError("Please set the mode to either semantic_map_mode, intersection_detection_mode, or surronding_explain_mode.")
        self.prompt = textwrap.dedent(self.prompt).strip()
        self.log_dir = log_dir

        self.front_available = True
        self.left_available = True
        self.right_available = True

        self.should_speak = should_speak
        self.conversation_history = []
        test_inference = self.query_with_images(prompt="test", images=[])
        self.okay_images = False

        if  self.mode == "semantic_map_mode":
            self.postfix = "s"
        elif self.mode == "intersection_detection_mode":
            self.postfix = "i"
        elif self.mode == "surronding_explain_mode":
            self.postfix = "e"
        else:
            self.postfix = ""
            raise ValueError("Please set the mode to either semantic_map_mode, intersection_detection_mode, or surronding_explain_mode.")

    # Function to encode the image
    def encode_image(self, image):
        _, buffer = cv2.imencode('.jpg', image)
        image_bytes = buffer.tobytes()
        return base64.b64encode(image_bytes).decode('utf-8')
    
    def update_persona(self, persona: str):
        self.logger.info(f"Updating persona to {persona}")
        self.persona = persona
        if self.persona == "explore":
            self.prompt = PROMPT_EXPLORE
        elif self.persona == "middle":
            self.prompt = PROMPT_MIDDLE
        else:
            self.prompt = PROMPT_NAVIGATION

    def resize_images(self, image, max_width=None, max_height=None):
        image_width = image.shape[1]
        image_height = image.shape[0]
        if max_width is not None and image_width > max_width:
            scale = max_width / image_width
            image = cv2.resize(image, (max_width, int(image_height * scale)))
        if max_height is not None and image_height > max_height:
            scale = max_height / image_height
            image = cv2.resize(image, (int(image_width * scale), max_height))

        return image

    def explain(self, front_image: Optional[np.ndarray], left_image: Optional[np.ndarray], right_image: Optional[np.ndarray], webcamera_image: Optional[np.ndarray]) -> float:
        if self.dummy:
            self.logger.info("This is a dummy explanation.")
            return
        use_initial_prompt = False
        if len(self.conversation_history) == 0:
            prompt = copy(self.prompt)
            use_initial_prompt = True
        else:
            prompt = copy(self.prompt)
            use_initial_prompt = True
            self.conversation_history = []

        try:
            images = []

            use_webcamera = False
            use_realsense = False

            if webcamera_image is not None:
                if not self.okay_images:
                    self.logger.info("Okay")
                    self.okay_images = True
                    test_speak.speak_text("実験準備ができました")
                use_webcamera = True
                    
                # resize to 1080p
                webcamera_image = self.resize_images(webcamera_image, max_width=1920, max_height=1080)
                webcamera_image_with_text = self.add_text_to_image(webcamera_image, "High View: Left, Right, Front")
                images.append(webcamera_image_with_text)

            if (front_image is not None) and (left_image is not None) and (right_image is not None):
                if not self.okay_images:
                    self.logger.info("Okay")
                    self.okay_images = True
                    test_speak.speak_text("実験準備ができました")
                use_realsense = True

                left_image = self.resize_images(left_image, max_width=768)
                left_image_with_text = self.add_text_to_image(left_image, "Left")
                images.append(left_image_with_text)

                front_image = self.resize_images(front_image, max_width=768)
                front_image_with_text = self.add_text_to_image(front_image, "Front")
                images.append(front_image_with_text)

                right_image = self.resize_images(right_image, max_width=768)
                right_image_with_text = self.add_text_to_image(right_image, "Right")
                images.append(right_image_with_text)

            if use_webcamera and use_realsense:
                prompt = prompt % "画像は4枚あります。順番に全体、左、前、右を撮影した広角の画像です。"
                images_with_text = [left_image_with_text, front_image_with_text, right_image_with_text, webcamera_image_with_text]
            elif use_webcamera:
                prompt = prompt % "画像は1枚あります。周囲を撮影した広角の画像です。"
                images_with_text = [webcamera_image_with_text]
            elif use_realsense:
                prompt = prompt % "画像は3枚あります。順番に左、前、右の画像です。"
                images_with_text = [front_image_with_text, left_image_with_text, right_image_with_text]
            
            if webcamera_image is None and (front_image is None or left_image is None or right_image is None):
                self.logger.info(f"Webcamera image: {webcamera_image}")
                self.logger.info(f"Front image: {front_image}")
                self.logger.info(f"Left image: {left_image}")
                self.logger.info(f"Right image: {right_image}")
                self.logger.info("Error in GPTExplainer.explain: Images are None.")
                return 1.0, "エラー"

            gpt_response = self.query_with_images(prompt, images)
            gpt_response["log_dir"] = self.log_dir

            # get front/left/right availability
            self.logger.info(f"Extracting JSON from the response: {gpt_response}")
            extracted_json = gpt_response["choices"][0]["message"]["content"]
            
            if extracted_json is None:
                extracted_json = {"description": ""}
                self.logger.info("Could not extract JSON part from the response.")
                self.logger.info(f"Error in GPTExplainer.explain: extracted_json is None: {gpt_response}")
            else:
                if self.mode == "intersection_detection_mode":
                    self.front_available = extracted_json.get("front", True)
                    self.left_available = extracted_json.get("left", True)
                    self.right_available = extracted_json.get("right", True)
                    try:
                        extracted_json["description"] = extracted_json["front_think"] + extracted_json["left_think"] + extracted_json["right_think"]
                    except KeyError:
                        self.logger.info("Could not extract the explanation from the response.")
                        extracted_json["description"] = "" # error so set the description to empty
                        self.logger.info(f"Error in GPTExplainer.explain: KeyError: {extracted_json}")
                else:
                    self.logger.info(f"{extracted_json} {extracted_json}")
                    if extracted_json == "Error":
                        extracted_json["description"] = ""
                        self.logger.info(f"Error in GPTExplainer.explain: extracted_json is 'Error': {extracted_json}")
                    else:
                        extracted_json["description"] = extracted_json["description"]

            ##save odom and img
            current_time = datetime.datetime.now().strftime("%Y%m%d%H%M%S")
            folder_name = os.path.join(self.log_dir,current_time + '_' + self.postfix)
            self.folder_name = folder_name
            os.makedirs(folder_name, exist_ok=True)
            #save the odom as numpy array
            np.save(f"{folder_name}/odom.npy", self.node.odom)

            if not front_image is None:
                cv2.imwrite(os.path.join(folder_name,"front.jpg"), front_image)
            if not left_image is None:
                cv2.imwrite(os.path.join(folder_name,"left.jpg"), left_image)
            if not right_image is None:
                cv2.imwrite(os.path.join(folder_name,"right.jpg"), right_image)
            if not webcamera_image is None:
                cv2.imwrite(os.path.join(folder_name,"webcamera.jpg"), webcamera_image)

            with open(os.path.join(folder_name,"explanation.jsonl"), "w") as f:
                description_json = {"description": extracted_json["description"]}
                json.dump(description_json, f, ensure_ascii=False)

            with open(os.path.join(folder_name,"log.jsonl"), "w") as f:
                json.dump(gpt_response, f, ensure_ascii=False)

            pretty_response = json.dumps(gpt_response, indent=4)

            # if not webcamera_image is None:
            #     images_with_text.append(webcamera_image_with_text)

            log_image_and_gpt_response(images_with_text, str(extracted_json["description"]), self.folder_name)
            self.logger.info(f"History and response: {self.conversation_history}, {gpt_response}")              # print(f"{self.mode}: {gpt_response}")
        except Exception as e:
            self.logger.info(f"Error in GPTExplainer.explain: {e}")
            self.logger.info(traceback.format_exc())
            return  1.0, "エラー"

        self.logger.info(f"GPTExplainer.explain gpt_response:\n{pretty_response}")

        wait_time = 2.0
        if self.should_speak and not extracted_json["description"] == "":
            wait_time = self.calculate_speak_time(extracted_json["description"])
            self.logger.info(f"Speaking the {self.mode} explanation")
        
        # extract features from image & text
        left_feature = extract_image_feature(PILImage.fromarray(left_image), self.processor, self.model, self.device)
        front_feature = extract_image_feature(PILImage.fromarray(front_image), self.processor, self.model, self.device)
        right_feature = extract_image_feature(PILImage.fromarray(right_image), self.processor, self.model, self.device)

        # feature dir is the parent directory of the log_dir
        image_feature_path = os.path.join(self.log_dir, "image_features.pickle")
        # image_file_key is the dir name of self.log_dir
        image_file_key = os.path.basename(self.folder_name)
        if os.path.exists(image_feature_path):
            with open(image_feature_path, "rb") as f:
                image_features = pickle.load(f)
            image_features["front"] = concat_features(image_features["front"], front_feature)
            image_features["left"] = concat_features(image_features["left"], left_feature)
            image_features["right"] = concat_features(image_features["right"], right_feature)
            image_features["odoms"] = image_features.get("odoms", []) + [self.node.odom]
            image_features["image_file_key"] = image_features.get("image_file_key", []) + [image_file_key]
        else:
            image_features = {
                "front": front_feature,
                "left": left_feature,
                "right": right_feature,
                "odoms": [self.node.odom],
                "image_file_key": [image_file_key]
            }
        # save the image features
        with open(image_feature_path, "wb") as f:
            pickle.dump(image_features, f)

        # extract text features
        text_feature = extract_text_feature(extracted_json["description"], self.text_tokenizer, self.text_model, self.device)
        text_feature_path = os.path.join(self.log_dir, "text_features.pickle")
        if os.path.exists(text_feature_path):
            with open(text_feature_path, "rb") as f:
                text_features = pickle.load(f)
            # text_features has four keys: "features", "odoms", "text_file_key", "texts"
            text_features["features"] = concat_features(text_features["features"], text_feature)
            text_features["odoms"] = text_features.get("odoms", []) + [self.node.odom]
            text_features["text_file_key"] = text_features.get("text_file_key", []) + [image_file_key]
            text_features["texts"] = text_features.get("texts", []) + [extracted_json["description"]]
        else:
            text_features = {
                "features": text_feature,
                "odoms": [self.node.odom],
                "text_file_key": [image_file_key],
                "texts": [extracted_json["description"]]
            }
        # save the text features
        with open(text_feature_path, "wb") as f:
            pickle.dump(text_features, f)

        self.logger.info(f">>>>>>>\n{self.mode}: {gpt_response}\n<<<<<<<")

        return wait_time, extracted_json["description"]
    
    def calculate_speak_time(self, text: str) -> float:
        # calculate the time to speak the text
        # 1 character takes 0.1 seconds
        # but we make it shorter by 0.05 seconds beacause we want to keep doing the inference
        return len(text) * 0.1

    def extract_json_part(self, json_like_string: str) -> Optional[Dict[str, Any]]:
        # if json is already in the correct format, return it
        if type(json_like_string) == dict:
            return json_like_string
        # Regular expression to match JSON part
        json_pattern = re.compile(r'\{.*?\}', re.DOTALL)

        # Find the JSON part
        match = json_pattern.search(json_like_string)

        if match:
            json_part = match.group(0)
            try:
                # Parse the JSON part
                json_data = json.loads(json_part)
                return json_data
            except json.JSONDecodeError:
                return None
        else:
            return None

    def query_with_images(self, prompt, images, max_tokens=2000) -> Dict[str, Any]:
        # Preparing the content with the prompt and images
        new_content = [{"type": "text", "text": prompt}]
        self.conversation_history.append({"role": "user", "content": copy(new_content)})
        
        for image in images:
            base64_image = self.encode_image(image)
            img_info = {
                "type": "image_url",
                "image_url": {"url": f"data:image/jpeg;base64,{base64_image}"}
            }
            new_content.append(img_info)
        
        if len(self.conversation_history) > 1:  
            new_input = self.conversation_history[:-1] + [{"role": "user", "content": new_content}]
        else:
            new_input = [{"role": "user", "content": new_content}]

        payload = {
            "model": "gpt-4o",
            "messages": new_input,
            "max_tokens": max_tokens
        }

        self.logger.info("Sending the request to OpenAI API...")
        request_start = time.time()
        response = requests.post("https://api.openai.com/v1/chat/completions", headers=self.headers, json=payload)
        try:
            res_json = response.json()
            extracted_json = self.extract_json_part(res_json["choices"][0]["message"]["content"])
            res_json["choices"][0]["message"]["content"] = extracted_json

            request_elapsed = time.time() - request_start
            self.logger.info("OpenAI API Request success.")
            self.logger.info(f"Mode: {self.mode} Received response ({request_elapsed:.3f}s)")
            self.conversation_history.append({"role": "system", "content": str(res_json["choices"][0]["message"]["content"])})
        except Exception as e:
            self.logger.info(f"OpenAI API Request failed. Error message: {e}")
            self.logger.info(f"OpenAI Error Response: {response}")
            res_json = {"choices": [{"message": {"content": "Error", "role": "assistant"}}]}
        
        return res_json

    def add_text_to_image(self, image: np.ndarray, text: str, fontscale=1):
        # putText params: image, text, position, font, fontScale, color, thickness, lineType
        cv2.putText(image, text, (25, 25), cv2.FONT_HERSHEY_SIMPLEX, fontscale, (0, 0, 255), 2, cv2.LINE_AA)
        return image

def main(args=None):
    re_init = False
    if not rclpy.ok():
        rclpy.init(args=args)
        re_init = True
    
    node = CaBotImageNode()
    try:
        node.logger.info("Starting CaBotImageNode...")
        rclpy.spin(node)  # Keep the node spinning to process callbacks
    except KeyboardInterrupt:
        pass
    finally:
        node.logger.info("Shutting down CaBotImageNode...")
        node.destroy_node()
        # if re_init:
        #     rclpy.shutdown()

if __name__ == "__main__":
    main()<|MERGE_RESOLUTION|>--- conflicted
+++ resolved
@@ -336,10 +336,6 @@
         self.cabot_nav_state = msg.data
     
     def image_callback(self, msg_odom, msg_front, msg_left, msg_right):
-<<<<<<< HEAD
-
-=======
->>>>>>> 39440dd6
         # if self.cabot_nav_state != self.valid_state: return
         if time.time() - self.last_saved_images_time < 0.1: return # just not to overload the system
         self.last_saved_images_time = time.time()
