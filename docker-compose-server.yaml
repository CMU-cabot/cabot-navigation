# Copyright (c) 2022  Carnegie Mellon University
#
# Permission is hereby granted, free of charge, to any person obtaining a copy
# of this software and associated documentation files (the "Software"), to deal
# in the Software without restriction, including without limitation the rights
# to use, copy, modify, merge, publish, distribute, sublicense, and/or sell
# copies of the Software, and to permit persons to whom the Software is
# furnished to do so, subject to the following conditions:
#
# The above copyright notice and this permission notice shall be included in all
# copies or substantial portions of the Software.
#
# THE SOFTWARE IS PROVIDED "AS IS", WITHOUT WARRANTY OF ANY KIND, EXPRESS OR
# IMPLIED, INCLUDING BUT NOT LIMITED TO THE WARRANTIES OF MERCHANTABILITY,
# FITNESS FOR A PARTICULAR PURPOSE AND NONINFRINGEMENT. IN NO EVENT SHALL THE
# AUTHORS OR COPYRIGHT HOLDERS BE LIABLE FOR ANY CLAIM, DAMAGES OR OTHER
# LIABILITY, WHETHER IN AN ACTION OF CONTRACT, TORT OR OTHERWISE, ARISING FROM,
# OUT OF OR IN CONNECTION WITH THE SOFTWARE OR THE USE OR OTHER DEALINGS IN THE
# SOFTWARE.

services:
  map_server:
    build: ./docker/server
    env_file:
      - ${ENV_FILE:-.empty-env}
    environment:
      - 'HULOP_MAP_SERVICE=localhost:9090/map'
      - 'HULOP_MAP_SERVICE_USE_HTTP=true'
      - 'HULOP_VCAP_SERVICES={"mongodb": [{"credentials": {"url": "mongodb://mongodb:27017/navi_db"}}]}'  # for local mongodb service
      - 'EDITOR_API_KEY=local-server-editor-api-key'
      - 'SEARCH_BY_FLOOR_ENABLED=true'
<<<<<<< HEAD
      - 'SEARCH_BY_CATEGORY_ENABLED=true'
=======
>>>>>>> 5cf844d8
    command:
      - "./server"
      - "run"
      - "defaultServer"
    depends_on:
      mongodb:
        condition: service_healthy
    ports:
      - ${PORT_ACCESS:-127.0.0.1}:${MAP_SERVER_PORT:-9090}:9090  # only localhost can access this server (default) can be overriden with the env variable
    networks:
      - mongodb_network
    healthcheck:
      test: curl -f localhost:9090/map/login.jsp || exit 1
      interval: 3s
      timeout: 3s
      retries: 10  # increased from 5, needs more time to launch on Jetson

  map_data:
    build: ./docker/server
    depends_on:
      map_server:
        condition: service_healthy
    command:
      - "bash"
      - "-c"
      - "/home/runner_user/server-init.sh && /home/runner_user/server-data.sh -i /server_data/MapData.geojson"
    volumes:
      - ${CABOT_SERVER_DATA_MOUNT:-./doc}:/server_data
    networks:
      - mongodb_network

  mongodb:
#    image : mongo:3.4.3  # there is no aarch64 image for this version
    image : mongo:4.4.25  # the latest v4 version as of Nov. 2023, works without server side modification
    environment:
      - PUID=1000
      - PGID=1000
#    volumes:                # do not make persistent db
#      - ./mongodb/database:/data/db
    networks:
      - mongodb_network
    healthcheck:
      test: echo 'db.runCommand("ping").ok' | mongo mongodb:27017/test --quiet
      interval: 3s
      timeout: 3s
      retries: 5


networks:
  mongodb_network:<|MERGE_RESOLUTION|>--- conflicted
+++ resolved
@@ -29,10 +29,7 @@
       - 'HULOP_VCAP_SERVICES={"mongodb": [{"credentials": {"url": "mongodb://mongodb:27017/navi_db"}}]}'  # for local mongodb service
       - 'EDITOR_API_KEY=local-server-editor-api-key'
       - 'SEARCH_BY_FLOOR_ENABLED=true'
-<<<<<<< HEAD
       - 'SEARCH_BY_CATEGORY_ENABLED=true'
-=======
->>>>>>> 5cf844d8
     command:
       - "./server"
       - "run"
