--- conflicted
+++ resolved
@@ -215,8 +215,6 @@
 
         self.webcam_timer = None
 
-        self.webcam_timer = None
-
         if self.web_camera_ready:
             self.publish_camera_ready()
             # self.get_web_camera_image() # use this only when after discussing with the team
@@ -338,7 +336,6 @@
         self.cabot_nav_state = msg.data
     
     def image_callback(self, msg_odom, msg_front, msg_left, msg_right):
-
         # if self.cabot_nav_state != self.valid_state: return
         if time.time() - self.last_saved_images_time < 0.1: return # just not to overload the system
         self.last_saved_images_time = time.time()
@@ -423,13 +420,9 @@
                 self.logger.info(f"reading because self.touching {self.touching} and not in conversation {self.in_conversation} and in valid state {is_in_valid_state} and can_speak_explanation {self.can_speak_explanation} and explain is not empty")
                 test_speak.speak_text(explain)
                 self.can_speak_explanation = False
-<<<<<<< HEAD
-                self.can_speak_timer = self.create_timer(wait_time, self.reset_can_speak)
-=======
                 self.logger.info(f"can speak explanation set to False, waiting for {wait_time} sec")
                 self.can_speak_timer = self.create_timer(wait_time, self.reset_can_speak)
                 next_loop_wait_time = 3.0
->>>>>>> 0d9c29d1
             else:
                 self.logger.info(f"NOT reading because self.touching {self.touching} and not in conversation {self.in_conversation} and in valid state {is_in_valid_state} and can_speak_explanation {self.can_speak_explanation} and explain is {explain}")
                 next_loop_wait_time = 0.1
