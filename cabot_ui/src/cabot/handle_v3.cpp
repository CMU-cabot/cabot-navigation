--- conflicted
+++ resolved
@@ -53,66 +53,6 @@
 : node_(node), eventListener_(std::move(eventListener)),
   vibratorType_(vibratorType), logger_(rclcpp::get_logger("Handle_v3"))
 {
-<<<<<<< HEAD
-  vibrator1_pub_ = node_->create_publisher<std_msgs::msg::UInt8>("vibrator1", 100);
-  vibrator2_pub_ = node_->create_publisher<std_msgs::msg::UInt8>("vibrator2", 100);
-  vibrator3_pub_ = node_->create_publisher<std_msgs::msg::UInt8>("vibrator3", 100);
-  vibrator4_pub_ = node_->create_publisher<std_msgs::msg::UInt8>("vibrator4", 100);
-  servo_free_pub_ = node_->create_publisher<std_msgs::msg::Bool>("servo_free", rclcpp::QoS(1));
-  servo_target_pub_ = node_->create_publisher<std_msgs::msg::Int16>("servo_target", rclcpp::QoS(10));
-  button_sub_ = node_->create_subscription<std_msgs::msg::Int8>(
-    "pushed", rclcpp::SensorDataQoS(), [this](std_msgs::msg::Int8::UniquePtr msg) {
-      buttonCallback(msg);
-    });
-  event_sub_ = node_->create_subscription<std_msgs::msg::String>(
-    "event", rclcpp::SensorDataQoS(), [this](std_msgs::msg::String::UniquePtr msg) {
-      eventCallback(std::move(msg));
-    });
-  cmd_vel_sub_ = node_->create_subscription<geometry_msgs::msg::Twist>(
-    "cmd_vel", rclcpp::SensorDataQoS(), [this](geometry_msgs::msg::Twist::UniquePtr msg) {
-      cmdVelCallback(msg);
-    });
-  imu_sub_ = node_->create_subscription<sensor_msgs::msg::Imu>(
-    "imu/data", rclcpp::SensorDataQoS(), [this](sensor_msgs::msg::Imu::UniquePtr msg) {
-      handleImuCallback(msg);
-    });
-  servo_pos_sub_ = node_->create_subscription<std_msgs::msg::Int16>(
-    "servo_pos", rclcpp::SensorDataQoS(), [this](std_msgs::msg::Int16::UniquePtr msg) {
-      servoPosCallback(msg);
-    });
-  turn_angle_sub_ = node_->create_subscription<std_msgs::msg::Float32>(
-    "turn_angle", rclcpp::SensorDataQoS(), [this](std_msgs::msg::Float32::UniquePtr msg) {
-      turnAngleCallback(msg);
-    });
-  turn_type_sub_ = node_->create_subscription<std_msgs::msg::String>(
-    "turn_type", rclcpp::SensorDataQoS(), [this](std_msgs::msg::String::UniquePtr msg) {
-      turnTypeCallback(msg);
-    });
-  turn_end_sub_ = node_->create_subscription<std_msgs::msg::Bool>(
-    "turn_end", rclcpp::SensorDataQoS(), [this](std_msgs::msg::Bool::UniquePtr msg) {
-      turnEndCallback(msg);
-    });
-  rotation_complete_sub_ = node_->create_subscription<std_msgs::msg::Bool>(
-    "rotation_complete", rclcpp::SensorDataQoS(), [this](std_msgs::msg::Bool::UniquePtr msg) {
-      rotationCompleteCallback(msg);
-    });
-  change_di_control_mode_sub_ = node_->create_subscription<std_msgs::msg::String>(
-    "change_di_control_mode", rclcpp::SensorDataQoS(), [this](std_msgs::msg::String::UniquePtr msg) {
-      changeDiControlModeCallback(msg);
-    });
-  local_plan_sub_ = node_->create_subscription<nav_msgs::msg::Path>(
-    "/local_plan", rclcpp::SensorDataQoS(), [this](nav_msgs::msg::Path::UniquePtr msg) {
-      localPlanCallback(msg);
-    });
-  angular_distance_sub_ = node_->create_subscription<std_msgs::msg::Float64>(
-    "/angular_distance", rclcpp::SensorDataQoS(), [this](std_msgs::msg::Float64::UniquePtr msg) {
-      angularDistanceCallback(msg);
-    });
-  plan_sub_ = node_->create_subscription<nav_msgs::msg::Path>(
-    "/plan", rclcpp::SensorDataQoS(), [this](nav_msgs::msg::Path::UniquePtr msg) {
-      planCallback(msg);
-    });
-=======
   vibrator1_pub_ = node->create_publisher<std_msgs::msg::UInt8>("vibrator1", 100);
   vibrator2_pub_ = node->create_publisher<std_msgs::msg::UInt8>("vibrator2", 100);
   vibrator3_pub_ = node->create_publisher<std_msgs::msg::UInt8>("vibrator3", 100);
@@ -135,14 +75,17 @@
     "turn_type", rclcpp::SensorDataQoS(), std::bind(&Handle::turnTypeCallback, this, std::placeholders::_1));
   turn_end_sub_ = node->create_subscription<std_msgs::msg::Bool>(
     "turn_end", rclcpp::SensorDataQoS(), std::bind(&Handle::turnEndCallback, this, std::placeholders::_1));
+  rotation_complete_sub_ = node->create_subscription<std_msgs::msg::Bool>(
+    "rotation_complete", rclcpp::SensorDataQoS(), std::bind(&Handle::rotationCompleteCallback, this, std::placeholders::_1));
   change_di_control_mode_sub_ = node->create_subscription<std_msgs::msg::String>(
     "change_di_control_mode", rclcpp::SensorDataQoS(), std::bind(&Handle::changeDiControlModeCallback, this, std::placeholders::_1));
   local_plan_sub_ = node->create_subscription<nav_msgs::msg::Path>(
     "/local_plan", rclcpp::SensorDataQoS(), std::bind(&Handle::localPlanCallback, this, std::placeholders::_1));
   angular_distance_sub_ = node->create_subscription<std_msgs::msg::Float64>(
     "/angular_distance", rclcpp::SensorDataQoS(), std::bind(&Handle::angularDistanceCallback, this, std::placeholders::_1));
-
->>>>>>> 76ef9680
+  plan_sub_ = node->create_subscription<nav_msgs::msg::Path>(
+    "/plan", rclcpp::SensorDataQoS(), std::bind(&Handle::planCallback, this, std::placeholders::_1));
+
   for (int i = 0; i < 9; ++i) {
     rclcpp::Time zerotime(0, 0, RCL_ROS_TIME);
     last_up[i] = zerotime;
@@ -445,8 +388,7 @@
   }
 }
 
-<<<<<<< HEAD
-void Handle::rotationCompleteCallback(std_msgs::msg::Bool::UniquePtr & msg)
+void Handle::rotationCompleteCallback(std_msgs::msg::Bool::SharedPtr msg)
 {
   bool is_completed_rotation = msg->data;
   if (is_completed_rotation) {
@@ -455,10 +397,7 @@
   }
 }
 
-void Handle::localPlanCallback(nav_msgs::msg::Path::UniquePtr & msg)
-=======
 void Handle::localPlanCallback(nav_msgs::msg::Path::SharedPtr msg)
->>>>>>> 76ef9680
 {
   if (di.control_mode == "both" || di.control_mode == "local") {
     size_t local_plan_len = msg->poses.size();
@@ -505,8 +444,7 @@
   }
 }
 
-<<<<<<< HEAD
-void Handle::planCallback(nav_msgs::msg::Path::UniquePtr & msg)
+void Handle::planCallback(nav_msgs::msg::Path::SharedPtr msg)
 {
   if (di.is_controlled_by_imu && (di.control_mode == "both" || di.control_mode == "global")) {
     recalculation_cnt_of_path += 1;
@@ -517,10 +455,7 @@
   }
 }
 
-void Handle::changeDiControlModeCallback(std_msgs::msg::String::UniquePtr & msg)
-=======
 void Handle::changeDiControlModeCallback(std_msgs::msg::String::SharedPtr msg)
->>>>>>> 76ef9680
 {
   if (msg->data == "both" || msg->data == "global" || msg->data == "local" || msg->data == "none") {
     di.control_mode = msg->data;
