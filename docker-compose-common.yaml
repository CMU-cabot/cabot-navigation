# Copyright (c) 2020, 2021  Carnegie Mellon University, IBM Corporation, and others
#
# Permission is hereby granted, free of charge, to any person obtaining a copy
# of this software and associated documentation files (the "Software"), to deal
# in the Software without restriction, including without limitation the rights
# to use, copy, modify, merge, publish, distribute, sublicense, and/or sell
# copies of the Software, and to permit persons to whom the Software is
# furnished to do so, subject to the following conditions:
#
# The above copyright notice and this permission notice shall be included in all
# copies or substantial portions of the Software.
#
# THE SOFTWARE IS PROVIDED "AS IS", WITHOUT WARRANTY OF ANY KIND, EXPRESS OR
# IMPLIED, INCLUDING BUT NOT LIMITED TO THE WARRANTIES OF MERCHANTABILITY,
# FITNESS FOR A PARTICULAR PURPOSE AND NONINFRINGEMENT. IN NO EVENT SHALL THE
# AUTHORS OR COPYRIGHT HOLDERS BE LIABLE FOR ANY CLAIM, DAMAGES OR OTHER
# LIABILITY, WHETHER IN AN ACTION OF CONTRACT, TORT OR OTHERWISE, ARISING FROM,
# OUT OF OR IN CONNECTION WITH THE SOFTWARE OR THE USE OR OTHER DEALINGS IN THE
# SOFTWARE.


services:
  ros2-base:
    build:
      context: ./docker/ros2
    environment:
# required for gazebo rendering
      - DISPLAY
      - NVIDIA_DRIVER_CAPABILITIES=compute,graphics,utility,video,display
      - NVIDIA_VISIBLE_DEVICES=all
# CaBot
      - CABOT_GAZEBO
      - CABOT_USE_SIM_TIME
      - CABOT_MODEL
      - CABOT_SIDE
      - CABOT_SITE
      - CABOT_LANG
      - CABOT_OFFSET
      - CABOT_ANNOUNCE_NO_TOUCH
      - CABOT_INIT_SPEED
      - CABOT_GAMEPAD
      - CABOT_INITX
      - CABOT_INITY
      - CABOT_INITZ
      - CABOT_INITA
# ROS2/DDS
      - ROS_LOG_DIR
      - RMW_IMPLEMENTATION
      - CYCLONEDDS_URI
      - CYCLONEDDS_NETWORK_INTERFACE_NAME
      - CYCLONEDDS_NETWORK_INTERFACE_AUTODETERMINE # set automatically by launch.sh
      - ROS_LOCALHOST_ONLY=${ROS_LOCALHOST_ONLY:-false}
      - ROS_DOMAIN_ID
      - __NV_PRIME_RENDER_OFFLOAD
      - __GLX_VENDOR_LIBRARY_NAME
    volumes:
# bridge - if DDS use shared memory
      - /dev/shm:/dev/shm
# code
      - ./cabot:/home/developer/ros2_ws/src/cabot
      - ./cabot_bt:/home/developer/ros2_ws/src/cabot_bt
      - ./cabot-description/cabot_description:/home/developer/ros2_ws/src/cabot_description
      - ./cabot_diagnostics:/home/developer/ros2_ws/src/cabot_diagnostics
      - ./cabot_gazebo:/home/developer/ros2_ws/src/cabot_gazebo
      - ./cabot_navigation2:/home/developer/ros2_ws/src/cabot_navigation2
      - ./cabot_sites:/home/developer/ros2_ws/src/cabot_sites
      - ./cabot_ui:/home/developer/ros2_ws/src/cabot_ui
      - ./mf_localization_msgs:/home/developer/ros2_ws/src/mf_localization_msgs
      - ./mf_localization_rviz:/home/developer/ros2_ws/src/mf_localization_rviz
      - ./pedestrian_plugin:/home/developer/ros2_ws/src/pedestrian_plugin
      - ./pedestrian_plugin_msgs:/home/developer/ros2_ws/src/pedestrian_plugin_msgs
      - ./script:/home/developer/ros2_ws/script
      - ./cabot-common/cabot_common:/home/developer/ros2_ws/src/cabot_common
      - ./cabot-common/cabot_msgs:/home/developer/ros2_ws/src/cabot_msgs
      - ./queue_msgs:/home/developer/ros2_ws/src/queue_msgs
      - ./queue_people_py:/home/developer/ros2_ws/src/queue_people_py
      - ./queue_utils_py:/home/developer/ros2_ws/src/queue_utils_py
# network
    privileged: true
    network_mode: host
# shutdown
    stop_signal: SIGINT
    stop_grace_period: 30s

  
  ros2:
    extends: ros2-base
    environment:
# CaBot
      - CABOT_TOUCH_ENABLED=${CABOT_TOUCH_ENABLED:-true}
      - CABOT_TOUCH_PARAMS
      - CABOT_USE_HANDLE_SIMULATOR=${CABOT_USE_HANDLE_SIMULATOR:-0}
      - CABOT_ODRIVER_SERIAL_0
      - CABOT_ODRIVER_SERIAL_1
      - CABOT_REMOTE_USE_KEYBOARD
      - CABOT_REMOTE_USE_IMU
      - CABOT_FOOTPRINT_RADIUS
    volumes:
# device, bluetooth
      - /dev:/dev
      - /sys/devices:/sys/devices
      - /var/lib/bluetooth:/var/lib/bluetooth
      - /run/dbus:/run/dbus
      - /var/run/dbus:/var/run/dbus
    devices:
      - /dev/dri
    stop_signal: SIGINT
    stop_grace_period: 30s

  navigation-base:
    extends: ros2
    command:
      - "/launch.sh"
      # - "-c"                  # core dump
      - "navigation"

  gazebo-base:
    extends: ros2-base
    command:
      - "/launch.sh"
      # - "-c"                  # core dump
      - "gazebo"
      #- "-g"                   # run with gdb

  gui-base:
    extends: ros2-base
    command:
      - "/launch.sh"
      # - "-c"                  # core dump
      - "gui"
    environment:
# CaBot
      - CABOT_SHOW_GAZEBO_CLIENT
      - CABOT_SHOW_ROBOT_MONITOR
      - CABOT_SHOW_ROS2_RVIZ=${CABOT_SHOW_ROS2_RVIZ:-1}
      - CABOT_SHOW_ROS2_LOCAL_RVIZ

  navigation:
    extends: navigation-base
    volumes:
      - ./docker/home:/home/developer/

  gazebo:
    extends: gazebo-base
    volumes:
      - ./docker/home:/home/developer/

  gui:
    extends: gui-base
    volumes:
      - ./docker/home:/home/developer/

  localization-base:
    build:
      context: ./docker/localization
    environment:
      - DISPLAY
      - XAUTHORITY=/tmp/.docker.xauth
      - NVIDIA_DRIVER_CAPABILITIES=compute,graphics,utility,video,display
      - ROS_LOG_DIR
# CaBot
      - CABOT_GAZEBO=${CABOT_GAZEBO:-1}
      - CABOT_PRESSURE_AVAILABLE=${CABOT_PRESSURE_AVAILABLE:-0}
      - CABOT_USE_GNSS=${CABOT_USE_GNSS:-0}
      - CABOT_MODEL
      - CABOT_SITE
      - CABOT_SHOW_LOC_RVIZ=${CABOT_SHOW_LOC_RVIZ:-1}
      - CABOT_HEADLESS
      - RMW_IMPLEMENTATION
      - CYCLONEDDS_URI
      - CYCLONEDDS_NETWORK_INTERFACE_NAME
      - CYCLONEDDS_NETWORK_INTERFACE_AUTODETERMINE # set automatically by launch.sh
      - ROS_LOCALHOST_ONLY=${ROS_LOCALHOST_ONLY:-false}
      - ROS_DOMAIN_ID
<<<<<<< HEAD
      # ntrip client
      - NTRIP_CLIENT # rtklib, str2str_node, or ntrip_client
      - NTRIP_CLIENT_START_AT_LAUNCH=${NTRIP_CLIENT_START_AT_LAUNCH:-0}
      - GNSS_NODE_START_AT_LAUNCH=${GNSS_NODE_START_AT_LAUNCH:-1}
      - NTRIP_HOST
      - NTRIP_PORT=${NTRIP_PORT:-2101}
      - NTRIP_MOUNTPOINT
      - NTRIP_AUTHENTIFICATE
      - NTRIP_USERNAME
      - NTRIP_PASSWORD
      - NTRIP_STR2STR_RELAY_BACK=${NTRIP_STR2STR_RELAY_BACK:-0}
=======
>>>>>>> 5b390e61
      - __NV_PRIME_RENDER_OFFLOAD
      - __GLX_VENDOR_LIBRARY_NAME
    volumes:
      - /dev:/dev
      - /sys/devices:/sys/devices
      - /var/lib/bluetooth:/var/lib/bluetooth
      - /tmp/.X11-unix:/tmp/.X11-unix:rw
      - /tmp/.docker.xauth:/tmp/.docker.xauth
      - ./cabot-description/cabot_description:/home/developer/loc_ws/src/cabot_description
      - ./cabot-common/cabot_common:/home/developer/loc_ws/src/cabot_common
      - ./cabot-common/cabot_msgs:/home/developer/loc_ws/src/cabot_msgs
      - ./cabot_mf_localization:/home/developer/loc_ws/src/cabot_mf_localization
      - ./cabot_sites:/home/developer/loc_ws/src/cabot_sites
      - ./script:/home/developer/loc_ws/script
      - ./mf_localization:/home/developer/loc_ws/src/mf_localization
      - ./mf_localization_gazebo:/home/developer/loc_ws/src/mf_localization_gazebo
      - ./mf_localization_mapping:/home/developer/loc_ws/src/mf_localization_mapping
      - ./mf_localization_msgs:/home/developer/loc_ws/src/mf_localization_msgs
      - ./mf_localization_rviz:/home/developer/loc_ws/src/mf_localization_rviz
# bridge - if DDS use shared memory
      - /dev/shm:/dev/shm
    privileged: true
    devices:
      - /dev/dri
    cap_add:
      - SYS_ADMIN
      - NET_ADMIN
    network_mode: host
    command:
      - "/launch.sh"
      - "localization"
      - "-M"                                # start multifloor map server
      - "-R 1"                              # set publish_current_rate to 1hz
      # - "-C"                                # launch cvi client
      # - "-N"                                # start ROS1 navigation for development
    stop_signal: SIGINT
    stop_grace_period: 30s

  localization:
    extends: localization-base
    volumes:
      - ./docker/home:/home/developer/
<|MERGE_RESOLUTION|>--- conflicted
+++ resolved
@@ -172,7 +172,8 @@
       - CYCLONEDDS_NETWORK_INTERFACE_AUTODETERMINE # set automatically by launch.sh
       - ROS_LOCALHOST_ONLY=${ROS_LOCALHOST_ONLY:-false}
       - ROS_DOMAIN_ID
-<<<<<<< HEAD
+      - __NV_PRIME_RENDER_OFFLOAD
+      - __GLX_VENDOR_LIBRARY_NAME
       # ntrip client
       - NTRIP_CLIENT # rtklib, str2str_node, or ntrip_client
       - NTRIP_CLIENT_START_AT_LAUNCH=${NTRIP_CLIENT_START_AT_LAUNCH:-0}
@@ -184,8 +185,6 @@
       - NTRIP_USERNAME
       - NTRIP_PASSWORD
       - NTRIP_STR2STR_RELAY_BACK=${NTRIP_STR2STR_RELAY_BACK:-0}
-=======
->>>>>>> 5b390e61
       - __NV_PRIME_RENDER_OFFLOAD
       - __GLX_VENDOR_LIBRARY_NAME
     volumes:
